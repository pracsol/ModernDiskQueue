namespace ModernDiskQueue.Implementation
{
    using ModernDiskQueue.PublicInterfaces;
    using System;
    using System.Buffers;
    using System.Collections.Generic;
    using System.ComponentModel;
    using System.IO;
    using System.Linq;
    using System.Runtime.CompilerServices;
    using System.Threading;
    using System.Threading.Tasks;

    /// <summary>
    /// A persistent queue implementation.
    /// <para>For synchronous code: Use with 'using' statement to dispose resources properly.</para>
    /// <para>For asynchronous code: Use with 'await using' statement to dispose resources properly.</para>
    /// <para>WARNING: Mixing sync and async operations can cause deadlocks.</para>
    /// </summary>
    internal class PersistentQueueImpl : IPersistentQueueImpl
    {
        private readonly HashSet<Entry> _checkedOutEntries = [];

        private readonly Dictionary<int, int> _countOfItemsPerFile = [];

        private readonly LinkedList<Entry> _entries = new();

        private readonly string _path;

        private readonly object _transactionLogLock = new();
        private readonly object _writerLock = new();
        private readonly AsyncLock _transactionLogLockAsync = new();
        private readonly AsyncLock _writerLockAsync = new();
        private readonly AsyncLock _entriesLockAsync = new();
        private readonly AsyncLock _checkedOutEntriesLockAsync = new();
        /// <summary>
        /// This is only used during async initialization and disposal.
        /// </summary>
        private readonly AsyncLock _configLockAsync = new();
        private AsyncLocal<bool> _holdsWriterLock = new();
        /// <summary>
        /// This flag is set during the factory initialization and is used to determine if the queue is in async mode.
        /// It will be used for runtime checks to ensure that async methods are not called in sync mode and vice versa.
        /// Sync and Async operations use different locking strategies, and should not be mixed.
        /// </summary>
        private readonly bool _isAsyncMode = false;
        private readonly bool _throwOnConflict;
        private static readonly object _configLock = new();
        private volatile bool _disposed;
        private ILockFile? _fileLock;
        private IFileDriver _file;

        /// <summary>
        /// Private constructor is only for use by the Async factory method.
        /// </summary>
        /// <param name="path">The path to the folder in which the queue will be created.</param>
        /// <param name="maxFileSize">The maximum file size of the queue.</param>
        /// <param name="throwOnConflict"></param>
        /// <param name="isAsyncMode">Typically set to true. This parameter differentiates the constructor.</param>
        private PersistentQueueImpl(string path, int maxFileSize, bool throwOnConflict, bool isAsyncMode)
        {
            _isAsyncMode = isAsyncMode;
            _file = new StandardFileDriver();
            MaxFileSize = maxFileSize;
            _throwOnConflict = throwOnConflict;
            try
            {
                _path = _file.GetFullPath(path);
            }
            catch (UnauthorizedAccessException)
            {
                throw new UnauthorizedAccessException("Directory \"" + path + "\" does not exist or is missing write permissions");
            }
        }

        public PersistentQueueImpl(string path) : this(path, Constants._32Megabytes, true) { }

        public PersistentQueueImpl(string path, int maxFileSize, bool throwOnConflict)
        {
            lock (_configLock)
            {
                _disposed = true;
                _file = new StandardFileDriver();
                TrimTransactionLogOnDispose = PersistentQueue.DefaultSettings.TrimTransactionLogOnDispose;
                ParanoidFlushing = PersistentQueue.DefaultSettings.ParanoidFlushing;
                AllowTruncatedEntries = PersistentQueue.DefaultSettings.AllowTruncatedEntries;
                FileTimeoutMilliseconds = PersistentQueue.DefaultSettings.FileTimeoutMilliseconds;
                SuggestedMaxTransactionLogSize = Constants._32Megabytes;
                SuggestedReadBuffer = 1024 * 1024;
                SuggestedWriteBuffer = 1024 * 1024;
                _throwOnConflict = throwOnConflict;

                MaxFileSize = maxFileSize;
                try
                {
                    _path = _file.GetFullPath(path);
                }
                catch (UnauthorizedAccessException)
                {
                    throw new UnauthorizedAccessException("Directory \"" + path + "\" does not exist or is missing write permissions");
                }

                LockAndReadQueue();

                _disposed = false;
            }
        }

        public static async Task<PersistentQueueImpl> CreateAsync(string path, CancellationToken cancellationToken = default)
        {
            var queue = new PersistentQueueImpl(path, Constants._32Megabytes, true, true);
            await queue.InitializeAsync(cancellationToken);
            queue._disposed = false;
            return queue;
        }

        public static async Task<PersistentQueueImpl> CreateAsync(string path, int maxFileSize, bool throwOnConflict = true, CancellationToken cancellationToken = default)
        {
            var queue = new PersistentQueueImpl(path, maxFileSize, throwOnConflict, true);
            await queue.InitializeAsync(cancellationToken);
            queue._disposed = false;
            return queue;
        }

        private async Task InitializeAsync(CancellationToken cancellationToken)
        {
            using (await _configLockAsync.LockAsync(cancellationToken).ConfigureAwait(false))
            {
                _disposed = true;
                TrimTransactionLogOnDispose = PersistentQueue.DefaultSettings.TrimTransactionLogOnDispose;
                ParanoidFlushing = PersistentQueue.DefaultSettings.ParanoidFlushing;
                AllowTruncatedEntries = PersistentQueue.DefaultSettings.AllowTruncatedEntries;
                FileTimeoutMilliseconds = PersistentQueue.DefaultSettings.FileTimeoutMilliseconds;
                SuggestedMaxTransactionLogSize = Constants._32Megabytes;
                SuggestedReadBuffer = 1024 * 1024;
                SuggestedWriteBuffer = 1024 * 1024;

                await LockAndReadQueueAsync(cancellationToken);

                _disposed = false;
            }
        }
#if DEBUG
        ~PersistentQueueImpl()
        {
            // The finalizer should not be relied upon for cleanup, instead the object should be explicitly disposed
            // by the user invoking Dispose() or DisposeAsync(), either manually or through using or await using statements.
            if (!_disposed)
            {
                System.Diagnostics.Debug.Fail("PersistentQueueImpl was not properly disposed!");
            }
        }
#else
        ~PersistentQueueImpl()
        {
            if (_disposed) return;
            Dispose();
        }
#endif

        public int SuggestedReadBuffer { get; set; }

        public int SuggestedWriteBuffer { get; set; }

        public long SuggestedMaxTransactionLogSize { get; set; }

        /// <summary>
        /// <para>Setting this to false may cause unexpected data loss in some failure conditions.</para>
        /// <para>Defaults to true.</para>
        /// <para>If true, each transaction commit will flush the transaction log.</para>
        /// <para>This is slow, but ensures the log is correct per transaction in the event of a hard termination (i.e. power failure)</para>
        /// </summary>
        public bool ParanoidFlushing { get; set; }

        public bool AllowTruncatedEntries { get; set; }

        public int FileTimeoutMilliseconds { get; set; }

        public void SetFileDriver(IFileDriver newFileDriver)
        {
            _file = newFileDriver;
        }

        public bool TrimTransactionLogOnDispose { get; set; }

        public int MaxFileSize { get; set; }

        public int EstimatedCountOfItemsInQueue
        {
            get
            {
                lock (_entries)
                {
                    return _entries.Count + _checkedOutEntries.Count;
                }
            }
        }

        public async Task<int> GetEstimatedCountOfItemsInQueueAsync(CancellationToken cancellationToken)
        {
            using (await _entriesLockAsync.LockAsync(cancellationToken).ConfigureAwait(false))
            {
                using (await _checkedOutEntriesLockAsync.LockAsync(cancellationToken).ConfigureAwait(false))
                {
                    return _entries.Count + _checkedOutEntries.Count;
                }
            }
        }

        public long CurrentFilePosition { get; private set; }

        public int CurrentFileNumber { get; private set; }

        public void Dispose()
        {
            lock (_configLock)
            {
                if (_disposed) return;
                try
                {
                    _disposed = true;
                    lock (_transactionLogLock)
                    {
                        if (TrimTransactionLogOnDispose) FlushTrimmedTransactionLog();
                    }
                    GC.SuppressFinalize(this);
                }
                finally
                {
                    UnlockQueue();
                }
            }
        }

        /// <summary>
        /// Asynchronously disposes the queue implementation, ensuring proper cleanup of resources.
        /// <para>Locks <see cref="_transactionLogLockAsync"/> and <see cref="_configLockAsync"/>.</para>
        /// </summary>
        public async ValueTask DisposeAsync()
        {
            using (await _configLockAsync.LockAsync().ConfigureAwait(false))
            {
                // First check if already disposed to avoid unnecessary work
                if (_disposed)
                {
                    return;
                }

                try
                {
                    _disposed = true;
                    // Use SemaphoreSlim for transaction log synchronization during async operation
                    using (await _transactionLogLockAsync.LockAsync().ConfigureAwait(false))
                    {
                        // Determine if we need to flush the transaction log.
                        if (TrimTransactionLogOnDispose)
                        {
                            await FlushTrimmedTransactionLogAsync();
                        }
                    }
                    GC.SuppressFinalize(this);
                }
                finally
                {
                    if (_holdsWriterLock.Value)
                    {
                        await UnlockQueueAsync_UnderLock().ConfigureAwait(false);
                    }
                    else
                    {
                        // Perform async unlock outside any locks
                        await UnlockQueueAsync().ConfigureAwait(false);
                    }
                }
            }
        }

        public void AcquireWriter(IFileStream stream, Func<IFileStream, Task<long>> action, Action<IFileStream> onReplaceStream)
        {
            lock (_writerLock)
            {
                stream.SetPosition(CurrentFilePosition);
                CurrentFilePosition = Synchronise.Run(() => action(stream));
                if (CurrentFilePosition < MaxFileSize) return;

                CurrentFileNumber++;
                var writer = CreateWriter();
                // we assume same size messages, or near size messages
                // that gives us a good heuristic for creating the size of 
                // the new file, so it wouldn't be fragmented
                writer.SetLength(CurrentFilePosition);
                CurrentFilePosition = 0;
                onReplaceStream(writer);
            }
        }

        /// <summary>
        /// Asynchronously acquires a writer for the file stream.
        /// </summary>
        public async Task AcquireWriterAsync(IFileStream stream, Func<IFileStream, Task<long>> action,
            Action<IFileStream> onReplaceStream, CancellationToken cancellationToken = default)
        {
            // We use a semaphore to allow async operations while maintaining the lock semantics
            using (await _writerLockAsync.LockAsync(cancellationToken).ConfigureAwait(false))
            {
                _holdsWriterLock.Value = true;
                stream.SetPosition(CurrentFilePosition); // Set position at current file position
                CurrentFilePosition = await action(stream).ConfigureAwait(false); // Execute the action and await the result
                // Check if we need to create a new file
                if (CurrentFilePosition < MaxFileSize)
                {
                    return;
                }

                CurrentFileNumber++; // Roll over to a new file
                IFileStream writer = await _file.OpenWriteStreamAsync(GetDataPath(CurrentFileNumber), cancellationToken).ConfigureAwait(false);

                // Set the length of the new file
                writer.SetLength(CurrentFilePosition);
                CurrentFilePosition = 0;
                onReplaceStream(writer);
            }
        }

        public void CommitTransaction(ICollection<Operation> operations)
        {
            if (operations.Count == 0)
                return;

            byte[] transactionBuffer = GenerateTransactionBuffer(operations);

            lock (_transactionLogLock)
            {
                long txLogSize;
                using (var stream = WaitForTransactionLog(transactionBuffer))
                {
                    txLogSize = stream.Write(transactionBuffer);
                    stream.Flush();
                }

                ApplyTransactionOperations(operations);
                TrimTransactionLogIfNeeded(txLogSize);

                _file.AtomicWrite(Meta, stream =>
                {
                    var bytes = BitConverter.GetBytes(CurrentFileNumber);
                    stream.Write(bytes);
                    bytes = BitConverter.GetBytes(CurrentFilePosition);
                    stream.Write(bytes);
                });

                if (ParanoidFlushing) FlushTrimmedTransactionLog();
            }
        }

        /// <summary>
        /// <para>UNSAFE. Incorrect use will result in data loss.</para>
        /// Asynchronously commit a sequence of operations to storage
        /// </summary>
        public async Task CommitTransactionAsync(ICollection<Operation> operations, CancellationToken cancellationToken = default)
        {
            cancellationToken.ThrowIfCancellationRequested();

            if (operations.Count == 0)
            {
                return;
            }

            byte[] transactionBuffer = GenerateTransactionBuffer(operations);
            long txLogSize;
            // Use SemaphoreSlim instead of lock for async-compatible synchronization
            using (await _transactionLogLockAsync.LockAsync(cancellationToken).ConfigureAwait(false))
            {
                await using (var stream = await WaitForTransactionLogAsync(transactionBuffer, cancellationToken).ConfigureAwait(false))
                {
                    txLogSize = await stream.WriteAsync(transactionBuffer.AsMemory(), cancellationToken).ConfigureAwait(false);
                    await stream.FlushAsync(cancellationToken).ConfigureAwait(false);
                }
            }

            // Apply operations and clean up files
            await ApplyTransactionOperationsAsync(operations, cancellationToken).ConfigureAwait(false);
            await TrimTransactionLogIfNeededAsync(txLogSize, cancellationToken);

            // Write metadata asynchronously
            await _file.AtomicWriteAsync(Meta, async writer =>
            {
                var bytes = BitConverter.GetBytes(CurrentFileNumber);
                await writer.WriteAsync(bytes.AsMemory(), cancellationToken);
                bytes = BitConverter.GetBytes(CurrentFilePosition);
                await writer.WriteAsync(bytes.AsMemory(), cancellationToken);
                await Task.CompletedTask; // Satisfy the async signature requirement
            }, cancellationToken).ConfigureAwait(false);

            // Handle paranoid flushing
            if (ParanoidFlushing)
            {
                await FlushTrimmedTransactionLogAsync(cancellationToken).ConfigureAwait(false);
            }
        }

        /// <summary>
        /// <para>UNSAFE. Incorrect use will result in data loss.</para>
        /// </summary>
        public Entry? Dequeue()
        {
            if (_isAsyncMode) throw new Exception("Cannot use Dequeue for async queue. Use DequeueAsync instead.");
            lock (_entries)
            {
                var first = _entries.First;
                if (first == null) return null;
                var entry = first.Value ?? throw new Exception("Entry queue was in an invalid state: null entry");
                if (entry.Data == null)
                {
                    var ok = ReadAhead();
                    if (!ok) return null;
                }
                _entries.RemoveFirst();
                // we need to create a copy so we will not hold the data
                // in memory as well as the position
                lock (_checkedOutEntries)
                {
                    _checkedOutEntries.Add(new Entry(entry.FileNumber, entry.Start, entry.Length));
                }
                return entry;
            }
        }

        /// <summary>
        /// <para>UNSAFE. Incorrect use will result in data loss.</para>
        /// Asynchronously dequeue data, returning storage entry
        /// </summary>
        public async Task<Entry?> DequeueAsync(CancellationToken cancellationToken = default)
        {
            cancellationToken.ThrowIfCancellationRequested();

            Entry? entry;

            // We need to be really careful about nested locks here.
            using (await _entriesLockAsync.LockAsync(cancellationToken).ConfigureAwait(false))
            {
                var first = _entries.First;
                if (first == null)
                {
                    return null;
                }

                entry = first.Value ?? throw new Exception("Entry queue was in an invalid state: null entry");

                // If data is there, just complete the operation and get out.
                if (entry.Data != null)
                {
                    _entries.RemoveFirst();

                    // lock the checked out entries for addition of entry.
                    using (await _checkedOutEntriesLockAsync.LockAsync(cancellationToken).ConfigureAwait(false))
                    {
                        _checkedOutEntries.Add(new Entry(entry.FileNumber, entry.Start, entry.Length));
                        return entry;
                    }
                }

                // Data needs loading, so load it with method that can work with existing lock.
                bool waspagingSuccessful = await ReadAheadAsync_UnderLock(cancellationToken).ConfigureAwait(false);
                if (waspagingSuccessful)
                {
                    _entries.RemoveFirst();
                }
                else
                {
                    return null;
                }
            }

            using (await _checkedOutEntriesLockAsync.LockAsync(cancellationToken).ConfigureAwait(false))
            {
                _checkedOutEntries.Add(new Entry(entry.FileNumber, entry.Start, entry.Length));
                return entry;
            }
        }

        public IPersistentQueueSession OpenSession()
        {
            if (_isAsyncMode) throw new Exception("Cannot use OpenSession for async queue. Use OpenSessionAsync instead.");
            return new PersistentQueueSession(this, CreateWriter(), SuggestedWriteBuffer, FileTimeoutMilliseconds);
        }

        /// <summary>
        /// Asynchronously lock the queue for use, and give access to session methods.
        /// The session <b>MUST</b> be disposed as soon as possible.
        /// </summary>
        public async Task<IPersistentQueueSession> OpenSessionAsync(CancellationToken cancellationToken = default)
        {
            cancellationToken.ThrowIfCancellationRequested();

            var writer = await CreateWriterAsync(cancellationToken).ConfigureAwait(false);

            return new PersistentQueueSession(this, writer, SuggestedWriteBuffer, FileTimeoutMilliseconds);
        }

        public void Reinstate(IEnumerable<Operation> reinstatedOperations)
        {
            lock (_entries)
            {
                ApplyTransactionOperations(
                    from entry in reinstatedOperations.Reverse()
                    where entry.Type == OperationType.Dequeue
                    select new Operation(
                        OperationType.Reinstate,
                        entry.FileNumber,
                        entry.Start,
                        entry.Length
                        )
                    );
            }
        }

        /// <summary>
        /// <para>UNSAFE. Incorrect use will result in data loss.</para>
        /// <para>Asynchronously undo Enqueue and Dequeue operations.</para>
        /// <para>These MUST have been real operations taken.</para>
        /// </summary>
        public async Task ReinstateAsync(IEnumerable<Operation> reinstatedOperations, CancellationToken cancellationToken = default)
        {
            cancellationToken.ThrowIfCancellationRequested();

            // Transform operations outside lock for better performance
            var operations = (from entry in reinstatedOperations.Reverse()
                              where entry.Type == OperationType.Dequeue
                              select new Operation(
                                    OperationType.Reinstate,
                                    entry.FileNumber,
                                    entry.Start,
                                    entry.Length
                                )).ToList(); // Materialize the query outside the lock

            await ApplyTransactionOperationsAsync(operations, cancellationToken).ConfigureAwait(false);
        }

        public int[] ApplyTransactionOperationsInMemory(IEnumerable<Operation>? operations)
        {
            if (operations == null) return [];

            foreach (var operation in operations)
            {
                switch (operation?.Type)
                {
                    case OperationType.Enqueue:
                        var entryToAdd = new Entry(operation);
                        lock (_entries) { _entries.AddLast(entryToAdd); }
                        var itemCountAddition = _countOfItemsPerFile.GetValueOrDefault(entryToAdd.FileNumber);
                        _countOfItemsPerFile[entryToAdd.FileNumber] = itemCountAddition + 1;
                        break;

                    case OperationType.Dequeue:
                        var entryToRemove = new Entry(operation);
                        lock (_checkedOutEntries) { _checkedOutEntries.Remove(entryToRemove); }
                        var itemCountRemoval = _countOfItemsPerFile.GetValueOrDefault(entryToRemove.FileNumber);
                        _countOfItemsPerFile[entryToRemove.FileNumber] = itemCountRemoval - 1;
                        break;

                    case OperationType.Reinstate:
                        var entryToReinstate = new Entry(operation);
                        lock (_entries) { _entries.AddFirst(entryToReinstate); }
                        lock (_checkedOutEntries) { _checkedOutEntries.Remove(entryToReinstate); }
                        break;
                }
            }

            var filesToRemove = new HashSet<int>(
                from pair in _countOfItemsPerFile
                where pair.Value < 1
                select pair.Key
                );

            foreach (var i in filesToRemove)
            {
                _countOfItemsPerFile.Remove(i);
            }
            return filesToRemove.ToArray();
        }

        /// <summary>
        /// Asynchronously applies a sequence of queue operations to the in-memory state.
        /// <para>This method processes enqueue, dequeue, and reinstate operations, updating the internal
        /// collections (<see cref="_entries"/> and <see cref="_checkedOutEntries"/>), and tracking file usage.</para>
        /// <para>The method also identifies files that are no longer needed (have no entries) and returns them for cleanup.</para>
        /// </summary>
        /// <param name="operations">Collection of operations to apply (enqueue, dequeue, reinstate)</param>
        /// <param name="cancellationToken"><see cref="CancellationToken"/></param>
        /// <param name="holdsEntriesLock">True if the caller already has a lock on <see cref="_entriesLockAsync"/></param>
        /// <param name="holdsCheckedOutEntriesLock">True if the caller alread has a lock on <see cref="_checkedOutEntriesLockAsync"/></param>
        /// <returns>Array of file numbers that can be safely deleted (contain no entries)</returns>
        public async Task<int[]> ApplyTransactionOperationsInMemoryAsync(IEnumerable<Operation>? operations, CancellationToken cancellationToken, bool holdsEntriesLock = false, bool holdsCheckedOutEntriesLock = false)
        {
            if (operations == null) return [];

            foreach (var operation in operations)
            {
                cancellationToken.ThrowIfCancellationRequested();
                switch (operation?.Type)
                {
                    case OperationType.Enqueue:
                        var entryToAdd = new Entry(operation);
                        if (holdsEntriesLock)
                        {
                            _entries.AddLast(entryToAdd);
                        }
                        else
                        {
                            using (await _entriesLockAsync.LockAsync(cancellationToken).ConfigureAwait(false))
                            {
                                _entries.AddLast(entryToAdd);
                            }
                        }
                        var itemCountAddition = _countOfItemsPerFile.GetValueOrDefault(entryToAdd.FileNumber);
                        _countOfItemsPerFile[entryToAdd.FileNumber] = itemCountAddition + 1;
                        break;

                    case OperationType.Dequeue:
                        var entryToRemove = new Entry(operation);
                        if (holdsCheckedOutEntriesLock)
                        {
                            _checkedOutEntries.Remove(entryToRemove);
                        }
                        else
                        {
                            using (await _checkedOutEntriesLockAsync.LockAsync(cancellationToken).ConfigureAwait(false))
                            {
                                _checkedOutEntries.Remove(entryToRemove);
                            }
                        }
                        var itemCountRemoval = _countOfItemsPerFile.GetValueOrDefault(entryToRemove.FileNumber);
                        _countOfItemsPerFile[entryToRemove.FileNumber] = itemCountRemoval - 1;
                        break;
                    case OperationType.Reinstate:
                        var entryToReinstate = new Entry(operation);
                        if (holdsEntriesLock)
                        {
                            _entries.AddFirst(entryToReinstate);
                        }
                        else
                        {
                            using (await _entriesLockAsync.LockAsync(cancellationToken).ConfigureAwait(false))
                            {
                                _entries.AddFirst(entryToReinstate);
                            }
                        }
                        if (holdsCheckedOutEntriesLock)
                        {
                            _checkedOutEntries.Remove(entryToReinstate);
                        }
                        else
                        {
                            using (await _checkedOutEntriesLockAsync.LockAsync(cancellationToken).ConfigureAwait(false))
                            {
                                _checkedOutEntries.Remove(entryToReinstate);
                            }
                        }
                        break;
                }
            }

            var filesToRemove = new HashSet<int>(
                from pair in _countOfItemsPerFile
                where pair.Value < 1
                select pair.Key
                );

            foreach (var i in filesToRemove)
            {
                _countOfItemsPerFile.Remove(i);
            }
            return filesToRemove.ToArray();
        }

        public void HardDelete(bool reset)
        {
            if (_isAsyncMode) throw new Exception("Cannot use HardDelete for async queue. Use HardDeleteAsync instead.");
            lock (_writerLock)
            {
                UnlockQueue();
                _file.DeleteRecursive(_path);
                if (reset) LockAndReadQueue();
                else Dispose();
            }
        }

        /// <summary>
        /// WARNING:
        /// Asynchronously attempt to delete the queue, all its data, and all support files.
        /// </summary>
        public async Task HardDeleteAsync(bool reset, CancellationToken cancellationToken = default)
        {
            cancellationToken.ThrowIfCancellationRequested();
            if (_holdsWriterLock.Value)
            {
                await HardDeleteAsync_UnderLock(reset, cancellationToken).ConfigureAwait(false);
            }
            else
            {
                // Use a semaphore for async-compatible locking
                using (await _writerLockAsync.LockAsync(cancellationToken).ConfigureAwait(false))
                {
                    _holdsWriterLock.Value = true;
                    await HardDeleteAsync_UnderLock(reset, cancellationToken).ConfigureAwait(false);
                }
            }
        }

        /// <summary>
        /// WARNING:
        /// Asynchronously attempt to delete the queue, all its data, and all support files.
        /// <para>WARNING: Assumes the caller has already locked <see cref="_writerLockAsync"/>.</para>
        /// </summary>
        private async Task HardDeleteAsync_UnderLock(bool reset, CancellationToken cancellationToken = default)
        {
            // We can call the UnderLock 
            await UnlockQueueAsync_UnderLock(cancellationToken).ConfigureAwait(false);

            // If IFileDriver gets an async version of DeleteRecursive in the future, use it here
            _file.DeleteRecursive(_path);

            if (reset)
            {
                await LockAndReadQueueAsync(cancellationToken).ConfigureAwait(false);
            }
            else
            {
                await DisposeAsync().ConfigureAwait(false);
            }
        }

        private IFileStream WaitForTransactionLog(byte[] transactionBuffer)
        {
            for (int i = 0; i < 10; i++)
            {
                try
                {
                    return _file.OpenTransactionLog(TransactionLog, transactionBuffer.Length);
                }
                catch (Exception ex)
                {
                    PersistentQueue.Log(ex.ToString() ?? "");
                    Thread.Sleep(250);
                }
            }
            throw new TimeoutException("Could not acquire transaction log lock");
        }

        /// <summary>
        /// Wait for transaction log asynchronously
        /// </summary>
        private async Task<IFileStream> WaitForTransactionLogAsync(byte[] transactionBuffer, CancellationToken cancellationToken = default)
        {
            const int maxRetries = 10;
            int retryCount = 0;
            TimeSpan delay = TimeSpan.FromMilliseconds(50); // implemented an exponential backoff, starting with small delay.

            while (true)
            {
                cancellationToken.ThrowIfCancellationRequested();

                try
                {
                    return await _file.OpenTransactionLogAsync(
                        TransactionLog,
                        transactionBuffer.Length,
                        cancellationToken).ConfigureAwait(false);
                }
                catch (Exception ex)
                {
                    PersistentQueue.Log(ex.ToString() ?? "");

                    if (++retryCount >= maxRetries)
                        throw new TimeoutException("Could not acquire transaction log lock");

                    await Task.Delay(delay, cancellationToken).ConfigureAwait(false);
                    delay = TimeSpan.FromMilliseconds(Math.Min(delay.TotalMilliseconds * 2, 1000)); // cap delay to 1 second
                }
            }
        }

        private int CurrentCountOfItemsInQueue
        {
            get
            {
                lock (_entries)
                {
                    return _entries.Count + _checkedOutEntries.Count;
                }
            }
        }

        private async Task<int> GetCurrentCountOfItemsInQueueAsync(CancellationToken cancellationToken)
        {
            using (await _entriesLockAsync.LockAsync(cancellationToken).ConfigureAwait(false))
            {
                using (await _checkedOutEntriesLockAsync.LockAsync(cancellationToken).ConfigureAwait(false))
                {
                    return _entries.Count + _checkedOutEntries.Count;
                }
            }
        }

        private void LockAndReadQueue()
        {
            try
            {
                if (!_file.DirectoryExists(_path))
                    CreateDirectory(_path);

                var result = LockQueue();
                if (result.IsFailure)
                {
#pragma warning disable IDE0079 // Suppress warning about suppressing warnings
#pragma warning disable CA1816 // Use concrete types when possible for improved performance
                    GC.SuppressFinalize(this); //avoid finalizing invalid instance
#pragma warning restore CA1816, IDE0079
                    throw new InvalidOperationException("Another instance of the queue is already in action, or directory does not exist", result.Error ?? new Exception());
                }
            }
            catch (UnauthorizedAccessException)
            {
                throw new UnauthorizedAccessException("Directory \"" + _path + "\" does not exist or is missing write permissions");
            }

            CurrentFileNumber = 0;
            CurrentFilePosition = 0;
            if (_file.FileExists(Meta) || _file.FileExists(TransactionLog))
            {
                ReadExistingQueue();
            }
        }

        /// <summary>
        /// Lock and read queue asynchronously
        /// </summary>
        private async Task LockAndReadQueueAsync(CancellationToken cancellationToken = default, bool holdsWriterLock = false)
        {
            Maybe<bool> isFilePathLocked;
            try
            {
                bool directoryExists = await _file.DirectoryExistsAsync(_path, cancellationToken)
                    .ConfigureAwait(false);

                if (!directoryExists)
                {
                    await _file.CreateDirectoryAsync(_path, cancellationToken)
                        .ConfigureAwait(false);
                }

<<<<<<< HEAD
                var result = (holdsWriterLock) ? await LockQueueAsync_UnderLock(cancellationToken).ConfigureAwait(false)
                        : await LockQueueAsync(cancellationToken).ConfigureAwait(false);

                if (result.IsFailure)
=======
                if (_holdsWriterLock.Value)
                {
                    isFilePathLocked = await LockQueueAsync_UnderLock(cancellationToken).ConfigureAwait(false);
                }
                else
                {
                    isFilePathLocked = await LockQueueAsync(cancellationToken).ConfigureAwait(false);
                }
                if (isFilePathLocked.IsFailure)
>>>>>>> 88964734
                {
#pragma warning disable IDE0079 // Suppress warning about suppressing warnings
#pragma warning disable CA1816 // Use concrete types when possible for improved performance
                    GC.SuppressFinalize(this); // avoid finalizing invalid instance
#pragma warning restore CA1859, IDE0079
                    throw new InvalidOperationException(
                        "Another instance of the queue is already in action, or directory does not exist",
                        isFilePathLocked.Error ?? new Exception());
                }

                CurrentFileNumber = 0;
                CurrentFilePosition = 0;

                bool metaExists, transactionLogExists;

                metaExists = await _file.FileExistsAsync(Meta, cancellationToken)
                    .ConfigureAwait(false);
                transactionLogExists = await _file.FileExistsAsync(TransactionLog, cancellationToken)
                    .ConfigureAwait(false);

                if (metaExists || transactionLogExists)
                {
                    await ReadExistingQueueAsync(cancellationToken).ConfigureAwait(false);
                }
            }
            catch (UnauthorizedAccessException)
            {
                throw new UnauthorizedAccessException(
                    $"Directory \"{_path}\" does not exist or is missing write permissions");
            }
        }

        private void ReadExistingQueue()
        {
            try
            {
                ReadMetaState();
                ReadTransactionLog();
            }
            catch (Exception)
            {
                GC.SuppressFinalize(this); //avoid finalizing invalid instance
                UnlockQueue();
                throw;
            }
        }

        /// <summary>
        /// Asynchronously read the existing queue
        /// </summary>
        private async Task ReadExistingQueueAsync(CancellationToken cancellationToken = default)
        {
            try
            {
                await ReadMetaStateAsync(cancellationToken).ConfigureAwait(false);
                await ReadTransactionLogAsync(cancellationToken).ConfigureAwait(false);
            }
            catch (Exception)
            {
                GC.SuppressFinalize(this); //avoid finalizing invalid instance
                await UnlockQueueAsync(cancellationToken).ConfigureAwait(false);
                throw;
            }
        }

        private void UnlockQueue()
        {
            lock (_writerLock)
            {
                if (string.IsNullOrWhiteSpace(_path)) return;
                var target = _file.PathCombine(_path, "lock");
                if (_fileLock != null)
                {
                    _file.ReleaseLock(_fileLock);
                    _file.PrepareDelete(target);
                }

                _fileLock = null;
            }
            _file.Finalise();
        }

        /// <summary>
        /// Asynchronously unlock and clear the queue's lock file.
        /// <para>Locks <see cref="_writerLockAsync"/>.</para>
        /// </summary>
        private async Task UnlockQueueAsync(CancellationToken cancellationToken = default)
        {
            using (await _writerLockAsync.LockAsync(cancellationToken).ConfigureAwait(false))
            {
                await UnlockQueueAsync_UnderLock(cancellationToken).ConfigureAwait(false);
            }
        }

        /// <summary>
        /// Asynchronously unlock and clear the queue's lock file.
        /// <para>WARNING: Assumes the caller has already locked <see cref="_writerLockAsync"/>.</para>
        /// </summary>
        private async Task UnlockQueueAsync_UnderLock(CancellationToken cancellationToken = default)
        {
            if (string.IsNullOrWhiteSpace(_path)) return;
            var target = _file.PathCombine(_path, "lock");

            if (_fileLock != null)
            {
                _file.ReleaseLock(_fileLock);

                await _file.PrepareDeleteAsync(target, cancellationToken).ConfigureAwait(false);
                await _file.FinaliseAsync(cancellationToken).ConfigureAwait(false);
            }
            _fileLock = null;
        }

        private Maybe<bool> LockQueue()
        {
            lock (_writerLock)
            {
                try
                {
                    var target = _file.PathCombine(_path, "lock");
                    var result = _file.CreateLockFile(target);
                    if (result.IsFailure) return result.Chain<bool>();
                    _fileLock = result.Value!;
                    return Maybe<bool>.Success(true);
                }
                catch (Exception ex)
                {
                    return Maybe<bool>.Fail(ex);
                }
            }
        }

        /// <summary>
        /// Try to get a lock on a file path asynchronously
<<<<<<< HEAD
        /// <para>Locks <see cref="_writerLockAsync"/></para>
        /// </summary>
        private async Task<Maybe<bool>> LockQueueAsync(CancellationToken cancellationToken = default)
        {
            using (await _writerLockAsync.LockAsync(cancellationToken).ConfigureAwait(false))
            {
                return await LockQueueAsync_UnderLock(cancellationToken).ConfigureAwait(false);
            }
=======
        /// <para>Locks <see cref="_writerLockAsync"/>.</para>
        /// </summary>
        private async Task<Maybe<bool>> LockQueueAsync(CancellationToken cancellationToken = default)
        {
            if (_holdsWriterLock.Value)
            {
                return await LockQueueAsync_UnderLock(cancellationToken).ConfigureAwait(false);
            }
            else
            {
                using (await _writerLockAsync.LockAsync(cancellationToken).ConfigureAwait(false))
                {
                    _holdsWriterLock.Value = true;
                    return await LockQueueAsync_UnderLock(cancellationToken).ConfigureAwait(false);
                }
            }
>>>>>>> 88964734
        }

        /// <summary>
        /// Try to get a lock on a file path asynchronously
<<<<<<< HEAD
        /// <para>WARNING! Caller MUST lock <see cref="_writerLockAsync"/>.</para>
=======
        /// <para>WARNING: Caller must have a lock on <see cref="_writerLockAsync"/>.</para>
>>>>>>> 88964734
        /// </summary>
        private async Task<Maybe<bool>> LockQueueAsync_UnderLock(CancellationToken cancellationToken = default)
        {
            try
            {
                var target = _file.PathCombine(_path, "lock");

                Maybe<ILockFile> result = await _file.CreateLockFileAsync(target, cancellationToken)
                        .ConfigureAwait(false);

                if (result.IsFailure)
                    return result.Chain<bool>();

                _fileLock = result.Value!;
                return Maybe<bool>.Success(true);
            }
            catch (Exception ex)
            {
                return Maybe<bool>.Fail(ex);
            }
        }

        private void CreateDirectory(string s)
        {
            _file.CreateDirectory(s);
            SetPermissions.TryAllowReadWriteForAll(s);
        }

        private string TransactionLog => _file.PathCombine(_path, "transaction.log");

        private string Meta => _file.PathCombine(_path, "meta.state");

        /// <summary>
        /// Assumes that entries has at least one entry. Should be called inside a lock.
        /// </summary>
        private bool ReadAhead()
        {
            long currentBufferSize = 0;

            var firstEntry = _entries.First?.Value ?? throw new Exception("Invalid queue state: first entry is null");
            Entry lastEntry = firstEntry;
            foreach (var entry in _entries)
            {
                // we can't read ahead to another file or
                // if we have unordered queue, or sparse items
                if (entry != lastEntry &&
                    (entry.FileNumber != lastEntry.FileNumber ||
                    entry.Start != (lastEntry.Start + lastEntry.Length)))
                {
                    break;
                }
                if (currentBufferSize + entry.Length > SuggestedReadBuffer)
                {
                    break;
                }
                lastEntry = entry;
                currentBufferSize += entry.Length;
            }
            if (lastEntry == firstEntry)
            {
                currentBufferSize = lastEntry.Length;
            }

            var buffer = ReadEntriesFromFile(firstEntry, currentBufferSize);
            if (buffer.IsFailure)
            {
                if (AllowTruncatedEntries) return false;
                throw buffer.Error!;
            }

            var index = 0;
            foreach (var entry in _entries)
            {
                entry.Data = new byte[entry.Length];
                Buffer.BlockCopy(buffer.Value!, index, entry.Data, 0, entry.Length);
                index += entry.Length;
                if (entry == lastEntry)
                    break;
            }
            return true;
        }

        /// <summary>
        /// Reads ahead to get entries from disk.
        /// </summary>
        /// <param name="cancellationToken"><see cref="CancellationToken"/>.</param>
        /// <returns>True if data read from successfully.</returns>
        private async Task<bool> ReadAheadAsync(CancellationToken cancellationToken)
        {
            using (await _entriesLockAsync.LockAsync(cancellationToken).ConfigureAwait(false))
            {
                return await ReadAheadAsync_UnderLock(cancellationToken).ConfigureAwait(false);
            }
        }

        /// <summary>
        /// Reads ahead to get entries from disk without acquiring locks. The caller MUST hold _entriesLockAsync.
        /// </summary>
        /// <param name="cancellationToken"><see cref="CancellationToken"/>.</param>
        /// <returns>True if data has been read.</returns>
        private async Task<bool> ReadAheadAsync_UnderLock(CancellationToken cancellationToken)
        {
            // IMPORTANT: Caller must hold _entriesLockAsync lock!
            long currentBufferSize = 0;

            var firstEntry = _entries.First?.Value ?? throw new Exception("Invalid queue state: first entry is null");
            Entry lastEntry = firstEntry;
            foreach (var entry in _entries)
            {
                cancellationToken.ThrowIfCancellationRequested();
                // we can't read ahead to another file or
                // if we have unordered queue, or sparse items
                if (entry != lastEntry &&
                    (entry.FileNumber != lastEntry.FileNumber ||
                    entry.Start != (lastEntry.Start + lastEntry.Length)))
                {
                    break;
                }
                if (currentBufferSize + entry.Length > SuggestedReadBuffer)
                {
                    break;
                }
                lastEntry = entry;
                currentBufferSize += entry.Length;
            }
            if (lastEntry == firstEntry)
            {
                currentBufferSize = lastEntry.Length;
            }

            var buffer = await ReadEntriesFromFileAsync(firstEntry, currentBufferSize, cancellationToken).ConfigureAwait(false);
            if (buffer.IsFailure)
            {
                if (AllowTruncatedEntries) return false;
                throw buffer.Error!;
            }

            var index = 0;
            foreach (var entry in _entries)
            {
                cancellationToken.ThrowIfCancellationRequested();
                entry.Data = new byte[entry.Length];
                Buffer.BlockCopy(buffer.Value!, index, entry.Data, 0, entry.Length);
                index += entry.Length;
                if (entry == lastEntry)
                    break;
            }

            return true;
        }

        private Maybe<byte[]> ReadEntriesFromFile(Entry firstEntry, long currentBufferSize)
        {
            try
            {
                var buffer = new byte[currentBufferSize];
                if (firstEntry.Length < 1) return buffer.Success();
                using var reader = _file.OpenReadStream(GetDataPath(firstEntry.FileNumber));
                reader.MoveTo(firstEntry.Start);
                var totalRead = 0;
                var failCount = 0;
                do
                {
                    var bytesRead = reader.Read(buffer, totalRead, buffer.Length - totalRead);
                    if (bytesRead < 1)
                    {
                        if (failCount > 10)
                        {
                            return Maybe<byte[]>.Fail(new InvalidOperationException("End of file reached while trying to read queue item. Exceeded retry count."));
                        }

                        failCount++;
                        Thread.Sleep(100);
                    }
                    else
                    {
                        failCount = 0;
                    }

                    totalRead += bytesRead;
                } while (totalRead < buffer.Length);

                return buffer.Success();
            }
            catch (Exception ex)
            {
                return Maybe<byte[]>.Fail(new InvalidOperationException("End of file reached while trying to read queue item", ex));
            }
        }

        private async Task<Maybe<byte[]>> ReadEntriesFromFileAsync(Entry firstEntry, long currentBufferSize, CancellationToken cancellationToken)
        {
            byte[]? rentedBuffer = null;
            try
            {
                rentedBuffer = ArrayPool<byte>.Shared.Rent((int)currentBufferSize);

                if (firstEntry.Length < 1)
                {
                    return Array.Empty<byte>().Success();
                }

                await using var reader = await _file.OpenReadStreamAsync(GetDataPath(firstEntry.FileNumber), cancellationToken).ConfigureAwait(false);

                reader.MoveTo(firstEntry.Start);

                // Read the data with variable retry logic.
                var totalRead = 0;
                var failCount = 0;
                const int MaxFailCount = 10;

                do
                {
                    cancellationToken.ThrowIfCancellationRequested();

                    int bytesRead = await reader.ReadAsync(rentedBuffer, totalRead, (int)currentBufferSize - totalRead, cancellationToken).ConfigureAwait(false);
                    if (bytesRead < 1)
                    {
                        if (++failCount > MaxFailCount)
                        {
                            return Maybe<byte[]>.Fail(new InvalidOperationException("End of file reached while trying to read queue item. Exceeded retry count."));
                        }

                        // figure out the varying backoff for retry delay.
                        int delayMs = Math.Min(100 * (1 << (failCount -1)), 1000) + new Random().Next(50);
                        await Task.Delay(delayMs, cancellationToken).ConfigureAwait(false);
                    }
                    else
                    {
                        failCount = 0;
                        totalRead += bytesRead;
                    }

                    totalRead += bytesRead;
                } while (totalRead < currentBufferSize);

                // Create a result array that won't be returned to the pool.
                byte[] result = new byte[totalRead];
                Buffer.BlockCopy(rentedBuffer, 0, result, 0, totalRead);

                return result.Success();
            }
            catch (OperationCanceledException) when (cancellationToken.IsCancellationRequested)
            {
                throw;
            }
            catch (Exception ex)
            {
                return Maybe<byte[]>.Fail(new InvalidOperationException("End of file reached while trying to read queue item", ex));
            }
            finally
            {
                // It's a rental, return it!
                if (rentedBuffer != null)
                {
                    ArrayPool<byte>.Shared.Return(rentedBuffer, clearArray: false);
                }
            }
        }

        private void ReadTransactionLog()
        {
            var requireTxLogTrimming = false;

            var ok = _file.AtomicRead(TransactionLog, binaryReader =>
            {
                bool readingTransaction = false;
                try
                {
                    int txCount = 0;
                    while (true)
                    {
                        txCount++ ;
						// this code ensures that we read the full transaction
						// before we start to apply it. The last truncated transaction will be
						// ignored automatically.
						var state = AssertTransactionSeparator(binaryReader, txCount, Marker.StartTransaction, () => readingTransaction = true);
                        if (state == SeparatorState.Missing)
                        {
                            if (readingTransaction) requireTxLogTrimming = true;
                            return;
                        }

                        var opsCount = binaryReader.ReadInt32();
                        var txOps = new List<Operation>(opsCount);
                        for (var i = 0; i < opsCount; i++)
                        {
                            AssertOperationSeparator(binaryReader);
                            var operation = new Operation(
                                (OperationType)binaryReader.ReadByte(),
                                binaryReader.ReadInt32(),
                                binaryReader.ReadInt32(),
                                binaryReader.ReadInt32()
                            );
                            txOps.Add(operation);
							//if we have non enqueue entries, this means 
							// that we have not closed properly, so we need
							// to trim the log
							if (operation.Type != OperationType.Enqueue)
                                requireTxLogTrimming = true;
                        }

						// check that the end marker is in place
						state = AssertTransactionSeparator(binaryReader, txCount, Marker.EndTransaction, () => { });
                        if (state == SeparatorState.Missing)
                        {
                            if (readingTransaction) requireTxLogTrimming = true;
                            return;
                        }

                        readingTransaction = false;
                        ApplyTransactionOperations(txOps);
                    }
                }
                catch (EndOfStreamException)
                {
                    if (readingTransaction) requireTxLogTrimming = true;
                }
            });
            if (!ok || requireTxLogTrimming) FlushTrimmedTransactionLog();
        }

        /// <summary>
        /// Asynchronously reads the transaction log and applies the operations found
        /// </summary>
        private async Task ReadTransactionLogAsync(CancellationToken cancellationToken = default)
        {
            var requireTxLogTrimming = false;

            bool ok = await _file.AtomicReadAsync(TransactionLog, async (binaryReader) =>
            {
                bool readingTransaction = false;
                try
                {
                    int txCount = 0;
                    while (true)
                    {
                        cancellationToken.ThrowIfCancellationRequested();
                        txCount++;

                        // This code ensures that we read the full transaction
                        // before we start to apply it. The last truncated transaction will be
                        // ignored automatically.
                        var state = AssertTransactionSeparator(binaryReader, txCount, Marker.StartTransaction, () => readingTransaction = true);
                        if (state == SeparatorState.Missing)
                        {
                            if (readingTransaction) requireTxLogTrimming = true;
                            return;
                        }

                        var opsCount = binaryReader.ReadInt32();
                        var txOps = new List<Operation>(opsCount);
                        for (var i = 0; i < opsCount; i++)
                        {
                            AssertOperationSeparator(binaryReader);
                            var operation = new Operation(
                            (OperationType)binaryReader.ReadByte(),
                            binaryReader.ReadInt32(),
                            binaryReader.ReadInt32(),
                            binaryReader.ReadInt32()
                        );
                            txOps.Add(operation);

                            // If we have non-enqueue entries, this means 
                            // that we have not closed properly, so we need
                            // to trim the log
                            if (operation.Type != OperationType.Enqueue)
                                requireTxLogTrimming = true;
                        }

                        // Check that the end marker is in place
                        state = AssertTransactionSeparator(binaryReader, txCount, Marker.EndTransaction, () => { });
                        if (state == SeparatorState.Missing)
                        {
                            if (readingTransaction) requireTxLogTrimming = true;
                            return;
                        }

                        readingTransaction = false;

                        // Apply operations asynchronously if possible
                        await ApplyTransactionOperationsAsync(txOps, cancellationToken).ConfigureAwait(false);
                    }
                }
                catch (EndOfStreamException)
                {
                    if (readingTransaction) requireTxLogTrimming = true;
                }
                // Task.CompletedTask is needed to satisfy the async delegate signature
                await Task.CompletedTask;
            }, cancellationToken).ConfigureAwait(false);

            // If needed, flush the trimmed transaction log
            if (!ok || requireTxLogTrimming)
            {
                await FlushTrimmedTransactionLogAsync(cancellationToken).ConfigureAwait(false);
            }
        }

        private void FlushTrimmedTransactionLog()
        {
            byte[] transactionBuffer;
            using (var ms = new MemoryStream())
            {
                ms.Write(Constants.StartTransactionSeparator, 0, Constants.StartTransactionSeparator.Length);

                var count = BitConverter.GetBytes(EstimatedCountOfItemsInQueue);
                ms.Write(count, 0, count.Length);

                Entry[] checkedOut;
                lock (_checkedOutEntries)
                {
                    checkedOut = _checkedOutEntries.ToArray();
                }
                foreach (var entry in checkedOut)
                {
                    WriteEntryToTransactionLog(ms, entry, OperationType.Enqueue);
                }

                Entry[] listedEntries;
                lock (_entries)
                {
                    listedEntries = ToArray(_entries);
                }

                foreach (var entry in listedEntries)
                {
                    WriteEntryToTransactionLog(ms, entry, OperationType.Enqueue);
                }
                ms.Write(Constants.EndTransactionSeparator, 0, Constants.EndTransactionSeparator.Length);
                ms.Flush();
                transactionBuffer = ms.ToArray();
            }
            _file.AtomicWrite(TransactionLog, stream =>
            {
                stream.Truncate();
                stream.Write(transactionBuffer);
            });
        }

        /// <summary>
        /// Asynchronously flush the trimmed transaction log.
        /// <para>Locks <see cref="_entriesLockAsync"/> and <see cref="_checkedOutEntriesLockAsync"/>.</para>
        /// </summary>
        private async Task FlushTrimmedTransactionLogAsync(CancellationToken cancellationToken = default)
        {
            byte[] transactionBuffer;
            await using (var ms = new MemoryStream())
            {
                ms.Write(Constants.StartTransactionSeparator, 0, Constants.StartTransactionSeparator.Length);

                var count = BitConverter.GetBytes(await GetEstimatedCountOfItemsInQueueAsync(cancellationToken));
                ms.Write(count, 0, count.Length);

                // acquire locks in the same sequence used elsewhere in this class, specifically, deal with _entriesLockAsync then _checkedOutEntriesLockAsync.
                // This helps avoids potential deadlock-like scenarios.
                Entry[] listedEntries;
                using (await _entriesLockAsync.LockAsync(cancellationToken).ConfigureAwait(false))
                {
                    listedEntries = ToArray(_entries);
                }

                foreach (var entry in listedEntries)
                {
                    cancellationToken.ThrowIfCancellationRequested();
                    WriteEntryToTransactionLog(ms, entry, OperationType.Enqueue);
                }

                Entry[] checkedOut;
                using (await _checkedOutEntriesLockAsync.LockAsync(cancellationToken).ConfigureAwait(false))
                {
                    checkedOut = _checkedOutEntries.ToArray();
                }

                foreach (var entry in checkedOut)
                {
                    cancellationToken.ThrowIfCancellationRequested();

                    // Write the entry to the transaction log
                    WriteEntryToTransactionLog(ms, entry, OperationType.Enqueue);
                }

                ms.Write(Constants.EndTransactionSeparator, 0, Constants.EndTransactionSeparator.Length);
                ms.Flush();
                transactionBuffer = ms.ToArray();
            }

            await _file.AtomicWriteAsync(TransactionLog, async writer =>
            {
                writer.Truncate();
                await writer.WriteAsync(transactionBuffer.AsMemory(), cancellationToken);
                await Task.CompletedTask;
            }, cancellationToken).ConfigureAwait(false);
        }

        /// <summary>
        /// This special purpose function is to work around potential issues with Mono
        /// </summary>
	    private static Entry[] ToArray(LinkedList<Entry>? list)
        {
            if (list == null) return [];
            var outp = new List<Entry>(25);
            var cur = list.First;
            while (cur != null)
            {
                outp.Add(cur.Value);
                cur = cur.Next;
            }
            return outp.ToArray();
        }

        private static void WriteEntryToTransactionLog(Stream ms, Entry entry, OperationType operationType)
        {
            ms.Write(Constants.OperationSeparatorBytes);
            ms.WriteByte((byte)operationType);

            Span<byte> buffer = stackalloc byte[12]; // for 3 int32 values
            BitConverter.TryWriteBytes(buffer.Slice(0, 4), entry.FileNumber);
            BitConverter.TryWriteBytes(buffer.Slice(4, 4), entry.Start);
            BitConverter.TryWriteBytes(buffer.Slice(8, 4), entry.Length);

            ms.Write(buffer);
        }

        private void AssertOperationSeparator(IBinaryReader reader)
        {
            var separator = reader.ReadInt32();
            if (separator == Constants.OperationSeparator) return; // OK

            ThrowIfStrict("Unexpected data in transaction log. Expected to get transaction separator but got unknown data");
        }

        /// <summary>
        /// If 'throwOnConflict' was set in the constructor, throw an InvalidOperationException. This will stop program flow.
        /// If not, return a value which should result in silent data truncation.
        /// </summary>
	    private SeparatorState ThrowIfStrict(string msg)
        {
            if (_throwOnConflict)
            {
                throw new UnrecoverableException(msg);
            }

            return SeparatorState.Missing;   // silently truncate transactions
        }

        private SeparatorState AssertTransactionSeparator(IBinaryReader binaryReader, int txCount, Marker whichSeparator, Action hasData)
        {
            var bytes = binaryReader.ReadBytes(16);
            if (bytes.Length == 0) return SeparatorState.Missing;

            hasData();
            if (bytes.Length != 16)
            {
                // looks like we have a truncated transaction in this case, we will 
                // say that we run into end of stream and let the log trimming to deal with this
                if (binaryReader.GetLength() == binaryReader.GetPosition())
                {
                    return SeparatorState.Missing;
                }
                ThrowIfStrict("Unexpected data in transaction log. Expected to get transaction separator but got truncated data. Tx #" + txCount);
            }

            Guid expectedValue, otherValue;
            Marker otherSeparator;
            if (whichSeparator == Marker.StartTransaction)
            {
                expectedValue = Constants.StartTransactionSeparatorGuid;
                otherValue = Constants.EndTransactionSeparatorGuid;
                otherSeparator = Marker.EndTransaction;
            }
            else if (whichSeparator == Marker.EndTransaction)
            {
                expectedValue = Constants.EndTransactionSeparatorGuid;
                otherValue = Constants.StartTransactionSeparatorGuid;
                otherSeparator = Marker.StartTransaction;
            }
            else
            {
                throw new InvalidProgramException("Wrong kind of separator in inner implementation");
            }

            var separator = new Guid(bytes);
            if (separator != expectedValue)
            {
                if (separator == otherValue) // found a marker, but of the wrong type
                {
                    return ThrowIfStrict("Unexpected data in transaction log. Expected " + whichSeparator + " but found " + otherSeparator);
                }
                return ThrowIfStrict("Unexpected data in transaction log. Expected to get transaction separator but got unknown data. Tx #" + txCount);
            }
            return SeparatorState.Present;
        }

        private enum SeparatorState
        {
            Present, Missing
        }

        private void ReadMetaState()
        {
            var ok = _file.AtomicRead(Meta, binaryReader =>
            {
                try
                {
                    CurrentFileNumber = binaryReader.ReadInt32();
                    CurrentFilePosition = binaryReader.ReadInt64();
                }
                catch (EndOfStreamException ex)
                {
                    PersistentQueue.Log($"Truncation {ex}");
                }
            });
            if (!ok) PersistentQueue.Log("Could not access meta state");
        }

        /// <summary>
        /// Asynchronously read meta state
        /// </summary>
        private async Task ReadMetaStateAsync(CancellationToken cancellationToken = default)
        {
            bool ok = await _file.AtomicReadAsync(Meta, async reader =>
            {
                try
                {
                    CurrentFileNumber = reader.ReadInt32();
                    CurrentFilePosition = reader.ReadInt64();
                    await Task.CompletedTask;
                }
                catch (EndOfStreamException ex)
                {
                    PersistentQueue.Log($"Truncation {ex}");
                }
            }, cancellationToken).ConfigureAwait(false);

            if (!ok) PersistentQueue.Log("Could not access meta state");
        }

        private void TrimTransactionLogIfNeeded(long txLogSize)
        {
            if (txLogSize < SuggestedMaxTransactionLogSize) return; // it is not big enough to care

            var optimalSize = GetOptimalTransactionLogSize();
            if (txLogSize < (optimalSize * 2)) return;  // not enough disparity to bother trimming

            FlushTrimmedTransactionLog();
        }

        private async Task TrimTransactionLogIfNeededAsync(long txLogSize, CancellationToken cancellationToken)
        {
            if (txLogSize < SuggestedMaxTransactionLogSize) return; // it is not big enough to care

            var optimalSize = await GetOptimalTransactionLogSizeAsync(cancellationToken);
            if (txLogSize < (optimalSize * 2)) return;  // not enough disparity to bother trimming

            await FlushTrimmedTransactionLogAsync(cancellationToken);
        }

        private void ApplyTransactionOperations(IEnumerable<Operation> operations)
        {
            lock (_entries)
            {
                var filesToRemove = ApplyTransactionOperationsInMemory(operations);
                foreach (var fileNumber in filesToRemove)
                {
                    if (CurrentFileNumber == fileNumber)
                        continue;

                    _file.PrepareDelete(GetDataPath(fileNumber));
                }
            }
            _file.Finalise();
        }

        /// <summary>
        /// Apply transaction operations asynchronously
        /// <para>Locks <see cref="_entriesLockAsync"/></para>
        /// </summary>
        private async Task ApplyTransactionOperationsAsync(IEnumerable<Operation> operations, CancellationToken cancellationToken = default)
        {
            using (await _entriesLockAsync.LockAsync(cancellationToken).ConfigureAwait(false))
            {
                var filesToRemove = await ApplyTransactionOperationsInMemoryAsync(operations, cancellationToken, true, false);
                foreach (var fileNumber in filesToRemove)
                {
                    cancellationToken.ThrowIfCancellationRequested();
                    if (CurrentFileNumber == fileNumber)
                        continue;

                    await _file.PrepareDeleteAsync(GetDataPath(fileNumber), cancellationToken);
                }
            }

            await _file.FinaliseAsync(cancellationToken).ConfigureAwait(false);
        }

        private static byte[] GenerateTransactionBuffer(ICollection<Operation> operations)
        {
            // TODO: implement array pool and buffer rental here.
            using var ms = new MemoryStream();
            ms.Write(Constants.StartTransactionSeparator, 0, Constants.StartTransactionSeparator.Length);

            var count = BitConverter.GetBytes(operations.Count);
            ms.Write(count, 0, count.Length);

            foreach (var operation in operations)
            {
                WriteEntryToTransactionLog(ms, new Entry(operation), operation.Type);
            }
            ms.Write(Constants.EndTransactionSeparator, 0, Constants.EndTransactionSeparator.Length);

            ms.Flush();
            var transactionBuffer = ms.ToArray();
            return transactionBuffer;
        }

        protected IFileStream CreateWriter()
        {
            var dataFilePath = GetDataPath(CurrentFileNumber);
            return _file.OpenWriteStream(dataFilePath);
        }

        protected async Task<IFileStream> CreateWriterAsync(CancellationToken cancellationToken)
        {
            var dataFilePath = GetDataPath(CurrentFileNumber);
            return await _file.OpenWriteStreamAsync(dataFilePath, cancellationToken);
        }

        private string GetDataPath(int index)
        {
            return _file.PathCombine(_path, "data." + index);
        }

        private long GetOptimalTransactionLogSize()
        {
            long size = 0;
            size += 16 /*sizeof(guid)*/; //	initial tx separator
            size += sizeof(int); // 	operation count

            size +=
                ( // entry size == 16
                sizeof(int) + // 		operation separator
                sizeof(int) + // 		file number
                sizeof(int) + //		start
                sizeof(int)   //		length
                )
                *
                CurrentCountOfItemsInQueue;

            return size;
        }

        private async Task<long> GetOptimalTransactionLogSizeAsync(CancellationToken cancellationToken)
        {
            long size = 0;
            size += 16 /*sizeof(guid)*/; //	initial tx separator
            size += sizeof(int); // 	operation count

            size +=
                ( // entry size == 16
                sizeof(int) + // 		operation separator
                sizeof(int) + // 		file number
                sizeof(int) + //		start
                sizeof(int)   //		length
                )
                *
                await GetCurrentCountOfItemsInQueueAsync(cancellationToken);

            return size;
        }
    }
}<|MERGE_RESOLUTION|>--- conflicted
+++ resolved
@@ -1,1810 +1,1788 @@
-namespace ModernDiskQueue.Implementation
-{
-    using ModernDiskQueue.PublicInterfaces;
-    using System;
-    using System.Buffers;
-    using System.Collections.Generic;
-    using System.ComponentModel;
-    using System.IO;
-    using System.Linq;
-    using System.Runtime.CompilerServices;
-    using System.Threading;
-    using System.Threading.Tasks;
-
-    /// <summary>
-    /// A persistent queue implementation.
-    /// <para>For synchronous code: Use with 'using' statement to dispose resources properly.</para>
-    /// <para>For asynchronous code: Use with 'await using' statement to dispose resources properly.</para>
-    /// <para>WARNING: Mixing sync and async operations can cause deadlocks.</para>
-    /// </summary>
-    internal class PersistentQueueImpl : IPersistentQueueImpl
-    {
-        private readonly HashSet<Entry> _checkedOutEntries = [];
-
-        private readonly Dictionary<int, int> _countOfItemsPerFile = [];
-
-        private readonly LinkedList<Entry> _entries = new();
-
-        private readonly string _path;
-
-        private readonly object _transactionLogLock = new();
-        private readonly object _writerLock = new();
-        private readonly AsyncLock _transactionLogLockAsync = new();
-        private readonly AsyncLock _writerLockAsync = new();
-        private readonly AsyncLock _entriesLockAsync = new();
-        private readonly AsyncLock _checkedOutEntriesLockAsync = new();
-        /// <summary>
-        /// This is only used during async initialization and disposal.
-        /// </summary>
-        private readonly AsyncLock _configLockAsync = new();
-        private AsyncLocal<bool> _holdsWriterLock = new();
-        /// <summary>
-        /// This flag is set during the factory initialization and is used to determine if the queue is in async mode.
-        /// It will be used for runtime checks to ensure that async methods are not called in sync mode and vice versa.
-        /// Sync and Async operations use different locking strategies, and should not be mixed.
-        /// </summary>
-        private readonly bool _isAsyncMode = false;
-        private readonly bool _throwOnConflict;
-        private static readonly object _configLock = new();
-        private volatile bool _disposed;
-        private ILockFile? _fileLock;
-        private IFileDriver _file;
-
-        /// <summary>
-        /// Private constructor is only for use by the Async factory method.
-        /// </summary>
-        /// <param name="path">The path to the folder in which the queue will be created.</param>
-        /// <param name="maxFileSize">The maximum file size of the queue.</param>
-        /// <param name="throwOnConflict"></param>
-        /// <param name="isAsyncMode">Typically set to true. This parameter differentiates the constructor.</param>
-        private PersistentQueueImpl(string path, int maxFileSize, bool throwOnConflict, bool isAsyncMode)
-        {
-            _isAsyncMode = isAsyncMode;
-            _file = new StandardFileDriver();
-            MaxFileSize = maxFileSize;
-            _throwOnConflict = throwOnConflict;
-            try
-            {
-                _path = _file.GetFullPath(path);
-            }
-            catch (UnauthorizedAccessException)
-            {
-                throw new UnauthorizedAccessException("Directory \"" + path + "\" does not exist or is missing write permissions");
-            }
-        }
-
-        public PersistentQueueImpl(string path) : this(path, Constants._32Megabytes, true) { }
-
-        public PersistentQueueImpl(string path, int maxFileSize, bool throwOnConflict)
-        {
-            lock (_configLock)
-            {
-                _disposed = true;
-                _file = new StandardFileDriver();
-                TrimTransactionLogOnDispose = PersistentQueue.DefaultSettings.TrimTransactionLogOnDispose;
-                ParanoidFlushing = PersistentQueue.DefaultSettings.ParanoidFlushing;
-                AllowTruncatedEntries = PersistentQueue.DefaultSettings.AllowTruncatedEntries;
-                FileTimeoutMilliseconds = PersistentQueue.DefaultSettings.FileTimeoutMilliseconds;
-                SuggestedMaxTransactionLogSize = Constants._32Megabytes;
-                SuggestedReadBuffer = 1024 * 1024;
-                SuggestedWriteBuffer = 1024 * 1024;
-                _throwOnConflict = throwOnConflict;
-
-                MaxFileSize = maxFileSize;
-                try
-                {
-                    _path = _file.GetFullPath(path);
-                }
-                catch (UnauthorizedAccessException)
-                {
-                    throw new UnauthorizedAccessException("Directory \"" + path + "\" does not exist or is missing write permissions");
-                }
-
-                LockAndReadQueue();
-
-                _disposed = false;
-            }
-        }
-
-        public static async Task<PersistentQueueImpl> CreateAsync(string path, CancellationToken cancellationToken = default)
-        {
-            var queue = new PersistentQueueImpl(path, Constants._32Megabytes, true, true);
-            await queue.InitializeAsync(cancellationToken);
-            queue._disposed = false;
-            return queue;
-        }
-
-        public static async Task<PersistentQueueImpl> CreateAsync(string path, int maxFileSize, bool throwOnConflict = true, CancellationToken cancellationToken = default)
-        {
-            var queue = new PersistentQueueImpl(path, maxFileSize, throwOnConflict, true);
-            await queue.InitializeAsync(cancellationToken);
-            queue._disposed = false;
-            return queue;
-        }
-
-        private async Task InitializeAsync(CancellationToken cancellationToken)
-        {
-            using (await _configLockAsync.LockAsync(cancellationToken).ConfigureAwait(false))
-            {
-                _disposed = true;
-                TrimTransactionLogOnDispose = PersistentQueue.DefaultSettings.TrimTransactionLogOnDispose;
-                ParanoidFlushing = PersistentQueue.DefaultSettings.ParanoidFlushing;
-                AllowTruncatedEntries = PersistentQueue.DefaultSettings.AllowTruncatedEntries;
-                FileTimeoutMilliseconds = PersistentQueue.DefaultSettings.FileTimeoutMilliseconds;
-                SuggestedMaxTransactionLogSize = Constants._32Megabytes;
-                SuggestedReadBuffer = 1024 * 1024;
-                SuggestedWriteBuffer = 1024 * 1024;
-
-                await LockAndReadQueueAsync(cancellationToken);
-
-                _disposed = false;
-            }
-        }
-#if DEBUG
-        ~PersistentQueueImpl()
-        {
-            // The finalizer should not be relied upon for cleanup, instead the object should be explicitly disposed
-            // by the user invoking Dispose() or DisposeAsync(), either manually or through using or await using statements.
-            if (!_disposed)
-            {
-                System.Diagnostics.Debug.Fail("PersistentQueueImpl was not properly disposed!");
-            }
-        }
-#else
-        ~PersistentQueueImpl()
-        {
-            if (_disposed) return;
-            Dispose();
-        }
-#endif
-
-        public int SuggestedReadBuffer { get; set; }
-
-        public int SuggestedWriteBuffer { get; set; }
-
-        public long SuggestedMaxTransactionLogSize { get; set; }
-
-        /// <summary>
-        /// <para>Setting this to false may cause unexpected data loss in some failure conditions.</para>
-        /// <para>Defaults to true.</para>
-        /// <para>If true, each transaction commit will flush the transaction log.</para>
-        /// <para>This is slow, but ensures the log is correct per transaction in the event of a hard termination (i.e. power failure)</para>
-        /// </summary>
-        public bool ParanoidFlushing { get; set; }
-
-        public bool AllowTruncatedEntries { get; set; }
-
-        public int FileTimeoutMilliseconds { get; set; }
-
-        public void SetFileDriver(IFileDriver newFileDriver)
-        {
-            _file = newFileDriver;
-        }
-
-        public bool TrimTransactionLogOnDispose { get; set; }
-
-        public int MaxFileSize { get; set; }
-
-        public int EstimatedCountOfItemsInQueue
-        {
-            get
-            {
-                lock (_entries)
-                {
-                    return _entries.Count + _checkedOutEntries.Count;
-                }
-            }
-        }
-
-        public async Task<int> GetEstimatedCountOfItemsInQueueAsync(CancellationToken cancellationToken)
-        {
-            using (await _entriesLockAsync.LockAsync(cancellationToken).ConfigureAwait(false))
-            {
-                using (await _checkedOutEntriesLockAsync.LockAsync(cancellationToken).ConfigureAwait(false))
-                {
-                    return _entries.Count + _checkedOutEntries.Count;
-                }
-            }
-        }
-
-        public long CurrentFilePosition { get; private set; }
-
-        public int CurrentFileNumber { get; private set; }
-
-        public void Dispose()
-        {
-            lock (_configLock)
-            {
-                if (_disposed) return;
-                try
-                {
-                    _disposed = true;
-                    lock (_transactionLogLock)
-                    {
-                        if (TrimTransactionLogOnDispose) FlushTrimmedTransactionLog();
-                    }
-                    GC.SuppressFinalize(this);
-                }
-                finally
-                {
-                    UnlockQueue();
-                }
-            }
-        }
-
-        /// <summary>
-        /// Asynchronously disposes the queue implementation, ensuring proper cleanup of resources.
-        /// <para>Locks <see cref="_transactionLogLockAsync"/> and <see cref="_configLockAsync"/>.</para>
-        /// </summary>
-        public async ValueTask DisposeAsync()
-        {
-            using (await _configLockAsync.LockAsync().ConfigureAwait(false))
-            {
-                // First check if already disposed to avoid unnecessary work
-                if (_disposed)
-                {
-                    return;
-                }
-
-                try
-                {
-                    _disposed = true;
-                    // Use SemaphoreSlim for transaction log synchronization during async operation
-                    using (await _transactionLogLockAsync.LockAsync().ConfigureAwait(false))
-                    {
-                        // Determine if we need to flush the transaction log.
-                        if (TrimTransactionLogOnDispose)
-                        {
-                            await FlushTrimmedTransactionLogAsync();
-                        }
-                    }
-                    GC.SuppressFinalize(this);
-                }
-                finally
-                {
-                    if (_holdsWriterLock.Value)
-                    {
-                        await UnlockQueueAsync_UnderLock().ConfigureAwait(false);
-                    }
-                    else
-                    {
-                        // Perform async unlock outside any locks
-                        await UnlockQueueAsync().ConfigureAwait(false);
-                    }
-                }
-            }
-        }
-
-        public void AcquireWriter(IFileStream stream, Func<IFileStream, Task<long>> action, Action<IFileStream> onReplaceStream)
-        {
-            lock (_writerLock)
-            {
-                stream.SetPosition(CurrentFilePosition);
-                CurrentFilePosition = Synchronise.Run(() => action(stream));
-                if (CurrentFilePosition < MaxFileSize) return;
-
-                CurrentFileNumber++;
-                var writer = CreateWriter();
-                // we assume same size messages, or near size messages
-                // that gives us a good heuristic for creating the size of 
-                // the new file, so it wouldn't be fragmented
-                writer.SetLength(CurrentFilePosition);
-                CurrentFilePosition = 0;
-                onReplaceStream(writer);
-            }
-        }
-
-        /// <summary>
-        /// Asynchronously acquires a writer for the file stream.
-        /// </summary>
-        public async Task AcquireWriterAsync(IFileStream stream, Func<IFileStream, Task<long>> action,
-            Action<IFileStream> onReplaceStream, CancellationToken cancellationToken = default)
-        {
-            // We use a semaphore to allow async operations while maintaining the lock semantics
-            using (await _writerLockAsync.LockAsync(cancellationToken).ConfigureAwait(false))
-            {
-                _holdsWriterLock.Value = true;
-                stream.SetPosition(CurrentFilePosition); // Set position at current file position
-                CurrentFilePosition = await action(stream).ConfigureAwait(false); // Execute the action and await the result
-                // Check if we need to create a new file
-                if (CurrentFilePosition < MaxFileSize)
-                {
-                    return;
-                }
-
-                CurrentFileNumber++; // Roll over to a new file
-                IFileStream writer = await _file.OpenWriteStreamAsync(GetDataPath(CurrentFileNumber), cancellationToken).ConfigureAwait(false);
-
-                // Set the length of the new file
-                writer.SetLength(CurrentFilePosition);
-                CurrentFilePosition = 0;
-                onReplaceStream(writer);
-            }
-        }
-
-        public void CommitTransaction(ICollection<Operation> operations)
-        {
-            if (operations.Count == 0)
-                return;
-
-            byte[] transactionBuffer = GenerateTransactionBuffer(operations);
-
-            lock (_transactionLogLock)
-            {
-                long txLogSize;
-                using (var stream = WaitForTransactionLog(transactionBuffer))
-                {
-                    txLogSize = stream.Write(transactionBuffer);
-                    stream.Flush();
-                }
-
-                ApplyTransactionOperations(operations);
-                TrimTransactionLogIfNeeded(txLogSize);
-
-                _file.AtomicWrite(Meta, stream =>
-                {
-                    var bytes = BitConverter.GetBytes(CurrentFileNumber);
-                    stream.Write(bytes);
-                    bytes = BitConverter.GetBytes(CurrentFilePosition);
-                    stream.Write(bytes);
-                });
-
-                if (ParanoidFlushing) FlushTrimmedTransactionLog();
-            }
-        }
-
-        /// <summary>
-        /// <para>UNSAFE. Incorrect use will result in data loss.</para>
-        /// Asynchronously commit a sequence of operations to storage
-        /// </summary>
-        public async Task CommitTransactionAsync(ICollection<Operation> operations, CancellationToken cancellationToken = default)
-        {
-            cancellationToken.ThrowIfCancellationRequested();
-
-            if (operations.Count == 0)
-            {
-                return;
-            }
-
-            byte[] transactionBuffer = GenerateTransactionBuffer(operations);
-            long txLogSize;
-            // Use SemaphoreSlim instead of lock for async-compatible synchronization
-            using (await _transactionLogLockAsync.LockAsync(cancellationToken).ConfigureAwait(false))
-            {
-                await using (var stream = await WaitForTransactionLogAsync(transactionBuffer, cancellationToken).ConfigureAwait(false))
-                {
-                    txLogSize = await stream.WriteAsync(transactionBuffer.AsMemory(), cancellationToken).ConfigureAwait(false);
-                    await stream.FlushAsync(cancellationToken).ConfigureAwait(false);
-                }
-            }
-
-            // Apply operations and clean up files
-            await ApplyTransactionOperationsAsync(operations, cancellationToken).ConfigureAwait(false);
-            await TrimTransactionLogIfNeededAsync(txLogSize, cancellationToken);
-
-            // Write metadata asynchronously
-            await _file.AtomicWriteAsync(Meta, async writer =>
-            {
-                var bytes = BitConverter.GetBytes(CurrentFileNumber);
-                await writer.WriteAsync(bytes.AsMemory(), cancellationToken);
-                bytes = BitConverter.GetBytes(CurrentFilePosition);
-                await writer.WriteAsync(bytes.AsMemory(), cancellationToken);
-                await Task.CompletedTask; // Satisfy the async signature requirement
-            }, cancellationToken).ConfigureAwait(false);
-
-            // Handle paranoid flushing
-            if (ParanoidFlushing)
-            {
-                await FlushTrimmedTransactionLogAsync(cancellationToken).ConfigureAwait(false);
-            }
-        }
-
-        /// <summary>
-        /// <para>UNSAFE. Incorrect use will result in data loss.</para>
-        /// </summary>
-        public Entry? Dequeue()
-        {
-            if (_isAsyncMode) throw new Exception("Cannot use Dequeue for async queue. Use DequeueAsync instead.");
-            lock (_entries)
-            {
-                var first = _entries.First;
-                if (first == null) return null;
-                var entry = first.Value ?? throw new Exception("Entry queue was in an invalid state: null entry");
-                if (entry.Data == null)
-                {
-                    var ok = ReadAhead();
-                    if (!ok) return null;
-                }
-                _entries.RemoveFirst();
-                // we need to create a copy so we will not hold the data
-                // in memory as well as the position
-                lock (_checkedOutEntries)
-                {
-                    _checkedOutEntries.Add(new Entry(entry.FileNumber, entry.Start, entry.Length));
-                }
-                return entry;
-            }
-        }
-
-        /// <summary>
-        /// <para>UNSAFE. Incorrect use will result in data loss.</para>
-        /// Asynchronously dequeue data, returning storage entry
-        /// </summary>
-        public async Task<Entry?> DequeueAsync(CancellationToken cancellationToken = default)
-        {
-            cancellationToken.ThrowIfCancellationRequested();
-
-            Entry? entry;
-
-            // We need to be really careful about nested locks here.
-            using (await _entriesLockAsync.LockAsync(cancellationToken).ConfigureAwait(false))
-            {
-                var first = _entries.First;
-                if (first == null)
-                {
-                    return null;
-                }
-
-                entry = first.Value ?? throw new Exception("Entry queue was in an invalid state: null entry");
-
-                // If data is there, just complete the operation and get out.
-                if (entry.Data != null)
-                {
-                    _entries.RemoveFirst();
-
-                    // lock the checked out entries for addition of entry.
-                    using (await _checkedOutEntriesLockAsync.LockAsync(cancellationToken).ConfigureAwait(false))
-                    {
-                        _checkedOutEntries.Add(new Entry(entry.FileNumber, entry.Start, entry.Length));
-                        return entry;
-                    }
-                }
-
-                // Data needs loading, so load it with method that can work with existing lock.
-                bool waspagingSuccessful = await ReadAheadAsync_UnderLock(cancellationToken).ConfigureAwait(false);
-                if (waspagingSuccessful)
-                {
-                    _entries.RemoveFirst();
-                }
-                else
-                {
-                    return null;
-                }
-            }
-
-            using (await _checkedOutEntriesLockAsync.LockAsync(cancellationToken).ConfigureAwait(false))
-            {
-                _checkedOutEntries.Add(new Entry(entry.FileNumber, entry.Start, entry.Length));
-                return entry;
-            }
-        }
-
-        public IPersistentQueueSession OpenSession()
-        {
-            if (_isAsyncMode) throw new Exception("Cannot use OpenSession for async queue. Use OpenSessionAsync instead.");
-            return new PersistentQueueSession(this, CreateWriter(), SuggestedWriteBuffer, FileTimeoutMilliseconds);
-        }
-
-        /// <summary>
-        /// Asynchronously lock the queue for use, and give access to session methods.
-        /// The session <b>MUST</b> be disposed as soon as possible.
-        /// </summary>
-        public async Task<IPersistentQueueSession> OpenSessionAsync(CancellationToken cancellationToken = default)
-        {
-            cancellationToken.ThrowIfCancellationRequested();
-
-            var writer = await CreateWriterAsync(cancellationToken).ConfigureAwait(false);
-
-            return new PersistentQueueSession(this, writer, SuggestedWriteBuffer, FileTimeoutMilliseconds);
-        }
-
-        public void Reinstate(IEnumerable<Operation> reinstatedOperations)
-        {
-            lock (_entries)
-            {
-                ApplyTransactionOperations(
-                    from entry in reinstatedOperations.Reverse()
-                    where entry.Type == OperationType.Dequeue
-                    select new Operation(
-                        OperationType.Reinstate,
-                        entry.FileNumber,
-                        entry.Start,
-                        entry.Length
-                        )
-                    );
-            }
-        }
-
-        /// <summary>
-        /// <para>UNSAFE. Incorrect use will result in data loss.</para>
-        /// <para>Asynchronously undo Enqueue and Dequeue operations.</para>
-        /// <para>These MUST have been real operations taken.</para>
-        /// </summary>
-        public async Task ReinstateAsync(IEnumerable<Operation> reinstatedOperations, CancellationToken cancellationToken = default)
-        {
-            cancellationToken.ThrowIfCancellationRequested();
-
-            // Transform operations outside lock for better performance
-            var operations = (from entry in reinstatedOperations.Reverse()
-                              where entry.Type == OperationType.Dequeue
-                              select new Operation(
-                                    OperationType.Reinstate,
-                                    entry.FileNumber,
-                                    entry.Start,
-                                    entry.Length
-                                )).ToList(); // Materialize the query outside the lock
-
-            await ApplyTransactionOperationsAsync(operations, cancellationToken).ConfigureAwait(false);
-        }
-
-        public int[] ApplyTransactionOperationsInMemory(IEnumerable<Operation>? operations)
-        {
-            if (operations == null) return [];
-
-            foreach (var operation in operations)
-            {
-                switch (operation?.Type)
-                {
-                    case OperationType.Enqueue:
-                        var entryToAdd = new Entry(operation);
-                        lock (_entries) { _entries.AddLast(entryToAdd); }
-                        var itemCountAddition = _countOfItemsPerFile.GetValueOrDefault(entryToAdd.FileNumber);
-                        _countOfItemsPerFile[entryToAdd.FileNumber] = itemCountAddition + 1;
-                        break;
-
-                    case OperationType.Dequeue:
-                        var entryToRemove = new Entry(operation);
-                        lock (_checkedOutEntries) { _checkedOutEntries.Remove(entryToRemove); }
-                        var itemCountRemoval = _countOfItemsPerFile.GetValueOrDefault(entryToRemove.FileNumber);
-                        _countOfItemsPerFile[entryToRemove.FileNumber] = itemCountRemoval - 1;
-                        break;
-
-                    case OperationType.Reinstate:
-                        var entryToReinstate = new Entry(operation);
-                        lock (_entries) { _entries.AddFirst(entryToReinstate); }
-                        lock (_checkedOutEntries) { _checkedOutEntries.Remove(entryToReinstate); }
-                        break;
-                }
-            }
-
-            var filesToRemove = new HashSet<int>(
-                from pair in _countOfItemsPerFile
-                where pair.Value < 1
-                select pair.Key
-                );
-
-            foreach (var i in filesToRemove)
-            {
-                _countOfItemsPerFile.Remove(i);
-            }
-            return filesToRemove.ToArray();
-        }
-
-        /// <summary>
-        /// Asynchronously applies a sequence of queue operations to the in-memory state.
-        /// <para>This method processes enqueue, dequeue, and reinstate operations, updating the internal
-        /// collections (<see cref="_entries"/> and <see cref="_checkedOutEntries"/>), and tracking file usage.</para>
-        /// <para>The method also identifies files that are no longer needed (have no entries) and returns them for cleanup.</para>
-        /// </summary>
-        /// <param name="operations">Collection of operations to apply (enqueue, dequeue, reinstate)</param>
-        /// <param name="cancellationToken"><see cref="CancellationToken"/></param>
-        /// <param name="holdsEntriesLock">True if the caller already has a lock on <see cref="_entriesLockAsync"/></param>
-        /// <param name="holdsCheckedOutEntriesLock">True if the caller alread has a lock on <see cref="_checkedOutEntriesLockAsync"/></param>
-        /// <returns>Array of file numbers that can be safely deleted (contain no entries)</returns>
-        public async Task<int[]> ApplyTransactionOperationsInMemoryAsync(IEnumerable<Operation>? operations, CancellationToken cancellationToken, bool holdsEntriesLock = false, bool holdsCheckedOutEntriesLock = false)
-        {
-            if (operations == null) return [];
-
-            foreach (var operation in operations)
-            {
-                cancellationToken.ThrowIfCancellationRequested();
-                switch (operation?.Type)
-                {
-                    case OperationType.Enqueue:
-                        var entryToAdd = new Entry(operation);
-                        if (holdsEntriesLock)
-                        {
-                            _entries.AddLast(entryToAdd);
-                        }
-                        else
-                        {
-                            using (await _entriesLockAsync.LockAsync(cancellationToken).ConfigureAwait(false))
-                            {
-                                _entries.AddLast(entryToAdd);
-                            }
-                        }
-                        var itemCountAddition = _countOfItemsPerFile.GetValueOrDefault(entryToAdd.FileNumber);
-                        _countOfItemsPerFile[entryToAdd.FileNumber] = itemCountAddition + 1;
-                        break;
-
-                    case OperationType.Dequeue:
-                        var entryToRemove = new Entry(operation);
-                        if (holdsCheckedOutEntriesLock)
-                        {
-                            _checkedOutEntries.Remove(entryToRemove);
-                        }
-                        else
-                        {
-                            using (await _checkedOutEntriesLockAsync.LockAsync(cancellationToken).ConfigureAwait(false))
-                            {
-                                _checkedOutEntries.Remove(entryToRemove);
-                            }
-                        }
-                        var itemCountRemoval = _countOfItemsPerFile.GetValueOrDefault(entryToRemove.FileNumber);
-                        _countOfItemsPerFile[entryToRemove.FileNumber] = itemCountRemoval - 1;
-                        break;
-                    case OperationType.Reinstate:
-                        var entryToReinstate = new Entry(operation);
-                        if (holdsEntriesLock)
-                        {
-                            _entries.AddFirst(entryToReinstate);
-                        }
-                        else
-                        {
-                            using (await _entriesLockAsync.LockAsync(cancellationToken).ConfigureAwait(false))
-                            {
-                                _entries.AddFirst(entryToReinstate);
-                            }
-                        }
-                        if (holdsCheckedOutEntriesLock)
-                        {
-                            _checkedOutEntries.Remove(entryToReinstate);
-                        }
-                        else
-                        {
-                            using (await _checkedOutEntriesLockAsync.LockAsync(cancellationToken).ConfigureAwait(false))
-                            {
-                                _checkedOutEntries.Remove(entryToReinstate);
-                            }
-                        }
-                        break;
-                }
-            }
-
-            var filesToRemove = new HashSet<int>(
-                from pair in _countOfItemsPerFile
-                where pair.Value < 1
-                select pair.Key
-                );
-
-            foreach (var i in filesToRemove)
-            {
-                _countOfItemsPerFile.Remove(i);
-            }
-            return filesToRemove.ToArray();
-        }
-
-        public void HardDelete(bool reset)
-        {
-            if (_isAsyncMode) throw new Exception("Cannot use HardDelete for async queue. Use HardDeleteAsync instead.");
-            lock (_writerLock)
-            {
-                UnlockQueue();
-                _file.DeleteRecursive(_path);
-                if (reset) LockAndReadQueue();
-                else Dispose();
-            }
-        }
-
-        /// <summary>
-        /// WARNING:
-        /// Asynchronously attempt to delete the queue, all its data, and all support files.
-        /// </summary>
-        public async Task HardDeleteAsync(bool reset, CancellationToken cancellationToken = default)
-        {
-            cancellationToken.ThrowIfCancellationRequested();
-            if (_holdsWriterLock.Value)
-            {
-                await HardDeleteAsync_UnderLock(reset, cancellationToken).ConfigureAwait(false);
-            }
-            else
-            {
-                // Use a semaphore for async-compatible locking
-                using (await _writerLockAsync.LockAsync(cancellationToken).ConfigureAwait(false))
-                {
-                    _holdsWriterLock.Value = true;
-                    await HardDeleteAsync_UnderLock(reset, cancellationToken).ConfigureAwait(false);
-                }
-            }
-        }
-
-        /// <summary>
-        /// WARNING:
-        /// Asynchronously attempt to delete the queue, all its data, and all support files.
-        /// <para>WARNING: Assumes the caller has already locked <see cref="_writerLockAsync"/>.</para>
-        /// </summary>
-        private async Task HardDeleteAsync_UnderLock(bool reset, CancellationToken cancellationToken = default)
-        {
-            // We can call the UnderLock 
-            await UnlockQueueAsync_UnderLock(cancellationToken).ConfigureAwait(false);
-
-            // If IFileDriver gets an async version of DeleteRecursive in the future, use it here
-            _file.DeleteRecursive(_path);
-
-            if (reset)
-            {
-                await LockAndReadQueueAsync(cancellationToken).ConfigureAwait(false);
-            }
-            else
-            {
-                await DisposeAsync().ConfigureAwait(false);
-            }
-        }
-
-        private IFileStream WaitForTransactionLog(byte[] transactionBuffer)
-        {
-            for (int i = 0; i < 10; i++)
-            {
-                try
-                {
-                    return _file.OpenTransactionLog(TransactionLog, transactionBuffer.Length);
-                }
-                catch (Exception ex)
-                {
-                    PersistentQueue.Log(ex.ToString() ?? "");
-                    Thread.Sleep(250);
-                }
-            }
-            throw new TimeoutException("Could not acquire transaction log lock");
-        }
-
-        /// <summary>
-        /// Wait for transaction log asynchronously
-        /// </summary>
-        private async Task<IFileStream> WaitForTransactionLogAsync(byte[] transactionBuffer, CancellationToken cancellationToken = default)
-        {
-            const int maxRetries = 10;
-            int retryCount = 0;
-            TimeSpan delay = TimeSpan.FromMilliseconds(50); // implemented an exponential backoff, starting with small delay.
-
-            while (true)
-            {
-                cancellationToken.ThrowIfCancellationRequested();
-
-                try
-                {
-                    return await _file.OpenTransactionLogAsync(
-                        TransactionLog,
-                        transactionBuffer.Length,
-                        cancellationToken).ConfigureAwait(false);
-                }
-                catch (Exception ex)
-                {
-                    PersistentQueue.Log(ex.ToString() ?? "");
-
-                    if (++retryCount >= maxRetries)
-                        throw new TimeoutException("Could not acquire transaction log lock");
-
-                    await Task.Delay(delay, cancellationToken).ConfigureAwait(false);
-                    delay = TimeSpan.FromMilliseconds(Math.Min(delay.TotalMilliseconds * 2, 1000)); // cap delay to 1 second
-                }
-            }
-        }
-
-        private int CurrentCountOfItemsInQueue
-        {
-            get
-            {
-                lock (_entries)
-                {
-                    return _entries.Count + _checkedOutEntries.Count;
-                }
-            }
-        }
-
-        private async Task<int> GetCurrentCountOfItemsInQueueAsync(CancellationToken cancellationToken)
-        {
-            using (await _entriesLockAsync.LockAsync(cancellationToken).ConfigureAwait(false))
-            {
-                using (await _checkedOutEntriesLockAsync.LockAsync(cancellationToken).ConfigureAwait(false))
-                {
-                    return _entries.Count + _checkedOutEntries.Count;
-                }
-            }
-        }
-
-        private void LockAndReadQueue()
-        {
-            try
-            {
-                if (!_file.DirectoryExists(_path))
-                    CreateDirectory(_path);
-
-                var result = LockQueue();
-                if (result.IsFailure)
-                {
-#pragma warning disable IDE0079 // Suppress warning about suppressing warnings
-#pragma warning disable CA1816 // Use concrete types when possible for improved performance
-                    GC.SuppressFinalize(this); //avoid finalizing invalid instance
-#pragma warning restore CA1816, IDE0079
-                    throw new InvalidOperationException("Another instance of the queue is already in action, or directory does not exist", result.Error ?? new Exception());
-                }
-            }
-            catch (UnauthorizedAccessException)
-            {
-                throw new UnauthorizedAccessException("Directory \"" + _path + "\" does not exist or is missing write permissions");
-            }
-
-            CurrentFileNumber = 0;
-            CurrentFilePosition = 0;
-            if (_file.FileExists(Meta) || _file.FileExists(TransactionLog))
-            {
-                ReadExistingQueue();
-            }
-        }
-
-        /// <summary>
-        /// Lock and read queue asynchronously
-        /// </summary>
-        private async Task LockAndReadQueueAsync(CancellationToken cancellationToken = default, bool holdsWriterLock = false)
-        {
-            Maybe<bool> isFilePathLocked;
-            try
-            {
-                bool directoryExists = await _file.DirectoryExistsAsync(_path, cancellationToken)
-                    .ConfigureAwait(false);
-
-                if (!directoryExists)
-                {
-                    await _file.CreateDirectoryAsync(_path, cancellationToken)
-                        .ConfigureAwait(false);
-                }
-
-<<<<<<< HEAD
-                var result = (holdsWriterLock) ? await LockQueueAsync_UnderLock(cancellationToken).ConfigureAwait(false)
-                        : await LockQueueAsync(cancellationToken).ConfigureAwait(false);
-
-                if (result.IsFailure)
-=======
-                if (_holdsWriterLock.Value)
-                {
-                    isFilePathLocked = await LockQueueAsync_UnderLock(cancellationToken).ConfigureAwait(false);
-                }
-                else
-                {
-                    isFilePathLocked = await LockQueueAsync(cancellationToken).ConfigureAwait(false);
-                }
-                if (isFilePathLocked.IsFailure)
->>>>>>> 88964734
-                {
-#pragma warning disable IDE0079 // Suppress warning about suppressing warnings
-#pragma warning disable CA1816 // Use concrete types when possible for improved performance
-                    GC.SuppressFinalize(this); // avoid finalizing invalid instance
-#pragma warning restore CA1859, IDE0079
-                    throw new InvalidOperationException(
-                        "Another instance of the queue is already in action, or directory does not exist",
-                        isFilePathLocked.Error ?? new Exception());
-                }
-
-                CurrentFileNumber = 0;
-                CurrentFilePosition = 0;
-
-                bool metaExists, transactionLogExists;
-
-                metaExists = await _file.FileExistsAsync(Meta, cancellationToken)
-                    .ConfigureAwait(false);
-                transactionLogExists = await _file.FileExistsAsync(TransactionLog, cancellationToken)
-                    .ConfigureAwait(false);
-
-                if (metaExists || transactionLogExists)
-                {
-                    await ReadExistingQueueAsync(cancellationToken).ConfigureAwait(false);
-                }
-            }
-            catch (UnauthorizedAccessException)
-            {
-                throw new UnauthorizedAccessException(
-                    $"Directory \"{_path}\" does not exist or is missing write permissions");
-            }
-        }
-
-        private void ReadExistingQueue()
-        {
-            try
-            {
-                ReadMetaState();
-                ReadTransactionLog();
-            }
-            catch (Exception)
-            {
-                GC.SuppressFinalize(this); //avoid finalizing invalid instance
-                UnlockQueue();
-                throw;
-            }
-        }
-
-        /// <summary>
-        /// Asynchronously read the existing queue
-        /// </summary>
-        private async Task ReadExistingQueueAsync(CancellationToken cancellationToken = default)
-        {
-            try
-            {
-                await ReadMetaStateAsync(cancellationToken).ConfigureAwait(false);
-                await ReadTransactionLogAsync(cancellationToken).ConfigureAwait(false);
-            }
-            catch (Exception)
-            {
-                GC.SuppressFinalize(this); //avoid finalizing invalid instance
-                await UnlockQueueAsync(cancellationToken).ConfigureAwait(false);
-                throw;
-            }
-        }
-
-        private void UnlockQueue()
-        {
-            lock (_writerLock)
-            {
-                if (string.IsNullOrWhiteSpace(_path)) return;
-                var target = _file.PathCombine(_path, "lock");
-                if (_fileLock != null)
-                {
-                    _file.ReleaseLock(_fileLock);
-                    _file.PrepareDelete(target);
-                }
-
-                _fileLock = null;
-            }
-            _file.Finalise();
-        }
-
-        /// <summary>
-        /// Asynchronously unlock and clear the queue's lock file.
-        /// <para>Locks <see cref="_writerLockAsync"/>.</para>
-        /// </summary>
-        private async Task UnlockQueueAsync(CancellationToken cancellationToken = default)
-        {
-            using (await _writerLockAsync.LockAsync(cancellationToken).ConfigureAwait(false))
-            {
-                await UnlockQueueAsync_UnderLock(cancellationToken).ConfigureAwait(false);
-            }
-        }
-
-        /// <summary>
-        /// Asynchronously unlock and clear the queue's lock file.
-        /// <para>WARNING: Assumes the caller has already locked <see cref="_writerLockAsync"/>.</para>
-        /// </summary>
-        private async Task UnlockQueueAsync_UnderLock(CancellationToken cancellationToken = default)
-        {
-            if (string.IsNullOrWhiteSpace(_path)) return;
-            var target = _file.PathCombine(_path, "lock");
-
-            if (_fileLock != null)
-            {
-                _file.ReleaseLock(_fileLock);
-
-                await _file.PrepareDeleteAsync(target, cancellationToken).ConfigureAwait(false);
-                await _file.FinaliseAsync(cancellationToken).ConfigureAwait(false);
-            }
-            _fileLock = null;
-        }
-
-        private Maybe<bool> LockQueue()
-        {
-            lock (_writerLock)
-            {
-                try
-                {
-                    var target = _file.PathCombine(_path, "lock");
-                    var result = _file.CreateLockFile(target);
-                    if (result.IsFailure) return result.Chain<bool>();
-                    _fileLock = result.Value!;
-                    return Maybe<bool>.Success(true);
-                }
-                catch (Exception ex)
-                {
-                    return Maybe<bool>.Fail(ex);
-                }
-            }
-        }
-
-        /// <summary>
-        /// Try to get a lock on a file path asynchronously
-<<<<<<< HEAD
-        /// <para>Locks <see cref="_writerLockAsync"/></para>
-        /// </summary>
-        private async Task<Maybe<bool>> LockQueueAsync(CancellationToken cancellationToken = default)
-        {
-            using (await _writerLockAsync.LockAsync(cancellationToken).ConfigureAwait(false))
-            {
-                return await LockQueueAsync_UnderLock(cancellationToken).ConfigureAwait(false);
-            }
-=======
-        /// <para>Locks <see cref="_writerLockAsync"/>.</para>
-        /// </summary>
-        private async Task<Maybe<bool>> LockQueueAsync(CancellationToken cancellationToken = default)
-        {
-            if (_holdsWriterLock.Value)
-            {
-                return await LockQueueAsync_UnderLock(cancellationToken).ConfigureAwait(false);
-            }
-            else
-            {
-                using (await _writerLockAsync.LockAsync(cancellationToken).ConfigureAwait(false))
-                {
-                    _holdsWriterLock.Value = true;
-                    return await LockQueueAsync_UnderLock(cancellationToken).ConfigureAwait(false);
-                }
-            }
->>>>>>> 88964734
-        }
-
-        /// <summary>
-        /// Try to get a lock on a file path asynchronously
-<<<<<<< HEAD
-        /// <para>WARNING! Caller MUST lock <see cref="_writerLockAsync"/>.</para>
-=======
-        /// <para>WARNING: Caller must have a lock on <see cref="_writerLockAsync"/>.</para>
->>>>>>> 88964734
-        /// </summary>
-        private async Task<Maybe<bool>> LockQueueAsync_UnderLock(CancellationToken cancellationToken = default)
-        {
-            try
-            {
-                var target = _file.PathCombine(_path, "lock");
-
-                Maybe<ILockFile> result = await _file.CreateLockFileAsync(target, cancellationToken)
-                        .ConfigureAwait(false);
-
-                if (result.IsFailure)
-                    return result.Chain<bool>();
-
-                _fileLock = result.Value!;
-                return Maybe<bool>.Success(true);
-            }
-            catch (Exception ex)
-            {
-                return Maybe<bool>.Fail(ex);
-            }
-        }
-
-        private void CreateDirectory(string s)
-        {
-            _file.CreateDirectory(s);
-            SetPermissions.TryAllowReadWriteForAll(s);
-        }
-
-        private string TransactionLog => _file.PathCombine(_path, "transaction.log");
-
-        private string Meta => _file.PathCombine(_path, "meta.state");
-
-        /// <summary>
-        /// Assumes that entries has at least one entry. Should be called inside a lock.
-        /// </summary>
-        private bool ReadAhead()
-        {
-            long currentBufferSize = 0;
-
-            var firstEntry = _entries.First?.Value ?? throw new Exception("Invalid queue state: first entry is null");
-            Entry lastEntry = firstEntry;
-            foreach (var entry in _entries)
-            {
-                // we can't read ahead to another file or
-                // if we have unordered queue, or sparse items
-                if (entry != lastEntry &&
-                    (entry.FileNumber != lastEntry.FileNumber ||
-                    entry.Start != (lastEntry.Start + lastEntry.Length)))
-                {
-                    break;
-                }
-                if (currentBufferSize + entry.Length > SuggestedReadBuffer)
-                {
-                    break;
-                }
-                lastEntry = entry;
-                currentBufferSize += entry.Length;
-            }
-            if (lastEntry == firstEntry)
-            {
-                currentBufferSize = lastEntry.Length;
-            }
-
-            var buffer = ReadEntriesFromFile(firstEntry, currentBufferSize);
-            if (buffer.IsFailure)
-            {
-                if (AllowTruncatedEntries) return false;
-                throw buffer.Error!;
-            }
-
-            var index = 0;
-            foreach (var entry in _entries)
-            {
-                entry.Data = new byte[entry.Length];
-                Buffer.BlockCopy(buffer.Value!, index, entry.Data, 0, entry.Length);
-                index += entry.Length;
-                if (entry == lastEntry)
-                    break;
-            }
-            return true;
-        }
-
-        /// <summary>
-        /// Reads ahead to get entries from disk.
-        /// </summary>
-        /// <param name="cancellationToken"><see cref="CancellationToken"/>.</param>
-        /// <returns>True if data read from successfully.</returns>
-        private async Task<bool> ReadAheadAsync(CancellationToken cancellationToken)
-        {
-            using (await _entriesLockAsync.LockAsync(cancellationToken).ConfigureAwait(false))
-            {
-                return await ReadAheadAsync_UnderLock(cancellationToken).ConfigureAwait(false);
-            }
-        }
-
-        /// <summary>
-        /// Reads ahead to get entries from disk without acquiring locks. The caller MUST hold _entriesLockAsync.
-        /// </summary>
-        /// <param name="cancellationToken"><see cref="CancellationToken"/>.</param>
-        /// <returns>True if data has been read.</returns>
-        private async Task<bool> ReadAheadAsync_UnderLock(CancellationToken cancellationToken)
-        {
-            // IMPORTANT: Caller must hold _entriesLockAsync lock!
-            long currentBufferSize = 0;
-
-            var firstEntry = _entries.First?.Value ?? throw new Exception("Invalid queue state: first entry is null");
-            Entry lastEntry = firstEntry;
-            foreach (var entry in _entries)
-            {
-                cancellationToken.ThrowIfCancellationRequested();
-                // we can't read ahead to another file or
-                // if we have unordered queue, or sparse items
-                if (entry != lastEntry &&
-                    (entry.FileNumber != lastEntry.FileNumber ||
-                    entry.Start != (lastEntry.Start + lastEntry.Length)))
-                {
-                    break;
-                }
-                if (currentBufferSize + entry.Length > SuggestedReadBuffer)
-                {
-                    break;
-                }
-                lastEntry = entry;
-                currentBufferSize += entry.Length;
-            }
-            if (lastEntry == firstEntry)
-            {
-                currentBufferSize = lastEntry.Length;
-            }
-
-            var buffer = await ReadEntriesFromFileAsync(firstEntry, currentBufferSize, cancellationToken).ConfigureAwait(false);
-            if (buffer.IsFailure)
-            {
-                if (AllowTruncatedEntries) return false;
-                throw buffer.Error!;
-            }
-
-            var index = 0;
-            foreach (var entry in _entries)
-            {
-                cancellationToken.ThrowIfCancellationRequested();
-                entry.Data = new byte[entry.Length];
-                Buffer.BlockCopy(buffer.Value!, index, entry.Data, 0, entry.Length);
-                index += entry.Length;
-                if (entry == lastEntry)
-                    break;
-            }
-
-            return true;
-        }
-
-        private Maybe<byte[]> ReadEntriesFromFile(Entry firstEntry, long currentBufferSize)
-        {
-            try
-            {
-                var buffer = new byte[currentBufferSize];
-                if (firstEntry.Length < 1) return buffer.Success();
-                using var reader = _file.OpenReadStream(GetDataPath(firstEntry.FileNumber));
-                reader.MoveTo(firstEntry.Start);
-                var totalRead = 0;
-                var failCount = 0;
-                do
-                {
-                    var bytesRead = reader.Read(buffer, totalRead, buffer.Length - totalRead);
-                    if (bytesRead < 1)
-                    {
-                        if (failCount > 10)
-                        {
-                            return Maybe<byte[]>.Fail(new InvalidOperationException("End of file reached while trying to read queue item. Exceeded retry count."));
-                        }
-
-                        failCount++;
-                        Thread.Sleep(100);
-                    }
-                    else
-                    {
-                        failCount = 0;
-                    }
-
-                    totalRead += bytesRead;
-                } while (totalRead < buffer.Length);
-
-                return buffer.Success();
-            }
-            catch (Exception ex)
-            {
-                return Maybe<byte[]>.Fail(new InvalidOperationException("End of file reached while trying to read queue item", ex));
-            }
-        }
-
-        private async Task<Maybe<byte[]>> ReadEntriesFromFileAsync(Entry firstEntry, long currentBufferSize, CancellationToken cancellationToken)
-        {
-            byte[]? rentedBuffer = null;
-            try
-            {
-                rentedBuffer = ArrayPool<byte>.Shared.Rent((int)currentBufferSize);
-
-                if (firstEntry.Length < 1)
-                {
-                    return Array.Empty<byte>().Success();
-                }
-
-                await using var reader = await _file.OpenReadStreamAsync(GetDataPath(firstEntry.FileNumber), cancellationToken).ConfigureAwait(false);
-
-                reader.MoveTo(firstEntry.Start);
-
-                // Read the data with variable retry logic.
-                var totalRead = 0;
-                var failCount = 0;
-                const int MaxFailCount = 10;
-
-                do
-                {
-                    cancellationToken.ThrowIfCancellationRequested();
-
-                    int bytesRead = await reader.ReadAsync(rentedBuffer, totalRead, (int)currentBufferSize - totalRead, cancellationToken).ConfigureAwait(false);
-                    if (bytesRead < 1)
-                    {
-                        if (++failCount > MaxFailCount)
-                        {
-                            return Maybe<byte[]>.Fail(new InvalidOperationException("End of file reached while trying to read queue item. Exceeded retry count."));
-                        }
-
-                        // figure out the varying backoff for retry delay.
-                        int delayMs = Math.Min(100 * (1 << (failCount -1)), 1000) + new Random().Next(50);
-                        await Task.Delay(delayMs, cancellationToken).ConfigureAwait(false);
-                    }
-                    else
-                    {
-                        failCount = 0;
-                        totalRead += bytesRead;
-                    }
-
-                    totalRead += bytesRead;
-                } while (totalRead < currentBufferSize);
-
-                // Create a result array that won't be returned to the pool.
-                byte[] result = new byte[totalRead];
-                Buffer.BlockCopy(rentedBuffer, 0, result, 0, totalRead);
-
-                return result.Success();
-            }
-            catch (OperationCanceledException) when (cancellationToken.IsCancellationRequested)
-            {
-                throw;
-            }
-            catch (Exception ex)
-            {
-                return Maybe<byte[]>.Fail(new InvalidOperationException("End of file reached while trying to read queue item", ex));
-            }
-            finally
-            {
-                // It's a rental, return it!
-                if (rentedBuffer != null)
-                {
-                    ArrayPool<byte>.Shared.Return(rentedBuffer, clearArray: false);
-                }
-            }
-        }
-
-        private void ReadTransactionLog()
-        {
-            var requireTxLogTrimming = false;
-
-            var ok = _file.AtomicRead(TransactionLog, binaryReader =>
-            {
-                bool readingTransaction = false;
-                try
-                {
-                    int txCount = 0;
-                    while (true)
-                    {
-                        txCount++ ;
-						// this code ensures that we read the full transaction
-						// before we start to apply it. The last truncated transaction will be
-						// ignored automatically.
-						var state = AssertTransactionSeparator(binaryReader, txCount, Marker.StartTransaction, () => readingTransaction = true);
-                        if (state == SeparatorState.Missing)
-                        {
-                            if (readingTransaction) requireTxLogTrimming = true;
-                            return;
-                        }
-
-                        var opsCount = binaryReader.ReadInt32();
-                        var txOps = new List<Operation>(opsCount);
-                        for (var i = 0; i < opsCount; i++)
-                        {
-                            AssertOperationSeparator(binaryReader);
-                            var operation = new Operation(
-                                (OperationType)binaryReader.ReadByte(),
-                                binaryReader.ReadInt32(),
-                                binaryReader.ReadInt32(),
-                                binaryReader.ReadInt32()
-                            );
-                            txOps.Add(operation);
-							//if we have non enqueue entries, this means 
-							// that we have not closed properly, so we need
-							// to trim the log
-							if (operation.Type != OperationType.Enqueue)
-                                requireTxLogTrimming = true;
-                        }
-
-						// check that the end marker is in place
-						state = AssertTransactionSeparator(binaryReader, txCount, Marker.EndTransaction, () => { });
-                        if (state == SeparatorState.Missing)
-                        {
-                            if (readingTransaction) requireTxLogTrimming = true;
-                            return;
-                        }
-
-                        readingTransaction = false;
-                        ApplyTransactionOperations(txOps);
-                    }
-                }
-                catch (EndOfStreamException)
-                {
-                    if (readingTransaction) requireTxLogTrimming = true;
-                }
-            });
-            if (!ok || requireTxLogTrimming) FlushTrimmedTransactionLog();
-        }
-
-        /// <summary>
-        /// Asynchronously reads the transaction log and applies the operations found
-        /// </summary>
-        private async Task ReadTransactionLogAsync(CancellationToken cancellationToken = default)
-        {
-            var requireTxLogTrimming = false;
-
-            bool ok = await _file.AtomicReadAsync(TransactionLog, async (binaryReader) =>
-            {
-                bool readingTransaction = false;
-                try
-                {
-                    int txCount = 0;
-                    while (true)
-                    {
-                        cancellationToken.ThrowIfCancellationRequested();
-                        txCount++;
-
-                        // This code ensures that we read the full transaction
-                        // before we start to apply it. The last truncated transaction will be
-                        // ignored automatically.
-                        var state = AssertTransactionSeparator(binaryReader, txCount, Marker.StartTransaction, () => readingTransaction = true);
-                        if (state == SeparatorState.Missing)
-                        {
-                            if (readingTransaction) requireTxLogTrimming = true;
-                            return;
-                        }
-
-                        var opsCount = binaryReader.ReadInt32();
-                        var txOps = new List<Operation>(opsCount);
-                        for (var i = 0; i < opsCount; i++)
-                        {
-                            AssertOperationSeparator(binaryReader);
-                            var operation = new Operation(
-                            (OperationType)binaryReader.ReadByte(),
-                            binaryReader.ReadInt32(),
-                            binaryReader.ReadInt32(),
-                            binaryReader.ReadInt32()
-                        );
-                            txOps.Add(operation);
-
-                            // If we have non-enqueue entries, this means 
-                            // that we have not closed properly, so we need
-                            // to trim the log
-                            if (operation.Type != OperationType.Enqueue)
-                                requireTxLogTrimming = true;
-                        }
-
-                        // Check that the end marker is in place
-                        state = AssertTransactionSeparator(binaryReader, txCount, Marker.EndTransaction, () => { });
-                        if (state == SeparatorState.Missing)
-                        {
-                            if (readingTransaction) requireTxLogTrimming = true;
-                            return;
-                        }
-
-                        readingTransaction = false;
-
-                        // Apply operations asynchronously if possible
-                        await ApplyTransactionOperationsAsync(txOps, cancellationToken).ConfigureAwait(false);
-                    }
-                }
-                catch (EndOfStreamException)
-                {
-                    if (readingTransaction) requireTxLogTrimming = true;
-                }
-                // Task.CompletedTask is needed to satisfy the async delegate signature
-                await Task.CompletedTask;
-            }, cancellationToken).ConfigureAwait(false);
-
-            // If needed, flush the trimmed transaction log
-            if (!ok || requireTxLogTrimming)
-            {
-                await FlushTrimmedTransactionLogAsync(cancellationToken).ConfigureAwait(false);
-            }
-        }
-
-        private void FlushTrimmedTransactionLog()
-        {
-            byte[] transactionBuffer;
-            using (var ms = new MemoryStream())
-            {
-                ms.Write(Constants.StartTransactionSeparator, 0, Constants.StartTransactionSeparator.Length);
-
-                var count = BitConverter.GetBytes(EstimatedCountOfItemsInQueue);
-                ms.Write(count, 0, count.Length);
-
-                Entry[] checkedOut;
-                lock (_checkedOutEntries)
-                {
-                    checkedOut = _checkedOutEntries.ToArray();
-                }
-                foreach (var entry in checkedOut)
-                {
-                    WriteEntryToTransactionLog(ms, entry, OperationType.Enqueue);
-                }
-
-                Entry[] listedEntries;
-                lock (_entries)
-                {
-                    listedEntries = ToArray(_entries);
-                }
-
-                foreach (var entry in listedEntries)
-                {
-                    WriteEntryToTransactionLog(ms, entry, OperationType.Enqueue);
-                }
-                ms.Write(Constants.EndTransactionSeparator, 0, Constants.EndTransactionSeparator.Length);
-                ms.Flush();
-                transactionBuffer = ms.ToArray();
-            }
-            _file.AtomicWrite(TransactionLog, stream =>
-            {
-                stream.Truncate();
-                stream.Write(transactionBuffer);
-            });
-        }
-
-        /// <summary>
-        /// Asynchronously flush the trimmed transaction log.
-        /// <para>Locks <see cref="_entriesLockAsync"/> and <see cref="_checkedOutEntriesLockAsync"/>.</para>
-        /// </summary>
-        private async Task FlushTrimmedTransactionLogAsync(CancellationToken cancellationToken = default)
-        {
-            byte[] transactionBuffer;
-            await using (var ms = new MemoryStream())
-            {
-                ms.Write(Constants.StartTransactionSeparator, 0, Constants.StartTransactionSeparator.Length);
-
-                var count = BitConverter.GetBytes(await GetEstimatedCountOfItemsInQueueAsync(cancellationToken));
-                ms.Write(count, 0, count.Length);
-
-                // acquire locks in the same sequence used elsewhere in this class, specifically, deal with _entriesLockAsync then _checkedOutEntriesLockAsync.
-                // This helps avoids potential deadlock-like scenarios.
-                Entry[] listedEntries;
-                using (await _entriesLockAsync.LockAsync(cancellationToken).ConfigureAwait(false))
-                {
-                    listedEntries = ToArray(_entries);
-                }
-
-                foreach (var entry in listedEntries)
-                {
-                    cancellationToken.ThrowIfCancellationRequested();
-                    WriteEntryToTransactionLog(ms, entry, OperationType.Enqueue);
-                }
-
-                Entry[] checkedOut;
-                using (await _checkedOutEntriesLockAsync.LockAsync(cancellationToken).ConfigureAwait(false))
-                {
-                    checkedOut = _checkedOutEntries.ToArray();
-                }
-
-                foreach (var entry in checkedOut)
-                {
-                    cancellationToken.ThrowIfCancellationRequested();
-
-                    // Write the entry to the transaction log
-                    WriteEntryToTransactionLog(ms, entry, OperationType.Enqueue);
-                }
-
-                ms.Write(Constants.EndTransactionSeparator, 0, Constants.EndTransactionSeparator.Length);
-                ms.Flush();
-                transactionBuffer = ms.ToArray();
-            }
-
-            await _file.AtomicWriteAsync(TransactionLog, async writer =>
-            {
-                writer.Truncate();
-                await writer.WriteAsync(transactionBuffer.AsMemory(), cancellationToken);
-                await Task.CompletedTask;
-            }, cancellationToken).ConfigureAwait(false);
-        }
-
-        /// <summary>
-        /// This special purpose function is to work around potential issues with Mono
-        /// </summary>
-	    private static Entry[] ToArray(LinkedList<Entry>? list)
-        {
-            if (list == null) return [];
-            var outp = new List<Entry>(25);
-            var cur = list.First;
-            while (cur != null)
-            {
-                outp.Add(cur.Value);
-                cur = cur.Next;
-            }
-            return outp.ToArray();
-        }
-
-        private static void WriteEntryToTransactionLog(Stream ms, Entry entry, OperationType operationType)
-        {
-            ms.Write(Constants.OperationSeparatorBytes);
-            ms.WriteByte((byte)operationType);
-
-            Span<byte> buffer = stackalloc byte[12]; // for 3 int32 values
-            BitConverter.TryWriteBytes(buffer.Slice(0, 4), entry.FileNumber);
-            BitConverter.TryWriteBytes(buffer.Slice(4, 4), entry.Start);
-            BitConverter.TryWriteBytes(buffer.Slice(8, 4), entry.Length);
-
-            ms.Write(buffer);
-        }
-
-        private void AssertOperationSeparator(IBinaryReader reader)
-        {
-            var separator = reader.ReadInt32();
-            if (separator == Constants.OperationSeparator) return; // OK
-
-            ThrowIfStrict("Unexpected data in transaction log. Expected to get transaction separator but got unknown data");
-        }
-
-        /// <summary>
-        /// If 'throwOnConflict' was set in the constructor, throw an InvalidOperationException. This will stop program flow.
-        /// If not, return a value which should result in silent data truncation.
-        /// </summary>
-	    private SeparatorState ThrowIfStrict(string msg)
-        {
-            if (_throwOnConflict)
-            {
-                throw new UnrecoverableException(msg);
-            }
-
-            return SeparatorState.Missing;   // silently truncate transactions
-        }
-
-        private SeparatorState AssertTransactionSeparator(IBinaryReader binaryReader, int txCount, Marker whichSeparator, Action hasData)
-        {
-            var bytes = binaryReader.ReadBytes(16);
-            if (bytes.Length == 0) return SeparatorState.Missing;
-
-            hasData();
-            if (bytes.Length != 16)
-            {
-                // looks like we have a truncated transaction in this case, we will 
-                // say that we run into end of stream and let the log trimming to deal with this
-                if (binaryReader.GetLength() == binaryReader.GetPosition())
-                {
-                    return SeparatorState.Missing;
-                }
-                ThrowIfStrict("Unexpected data in transaction log. Expected to get transaction separator but got truncated data. Tx #" + txCount);
-            }
-
-            Guid expectedValue, otherValue;
-            Marker otherSeparator;
-            if (whichSeparator == Marker.StartTransaction)
-            {
-                expectedValue = Constants.StartTransactionSeparatorGuid;
-                otherValue = Constants.EndTransactionSeparatorGuid;
-                otherSeparator = Marker.EndTransaction;
-            }
-            else if (whichSeparator == Marker.EndTransaction)
-            {
-                expectedValue = Constants.EndTransactionSeparatorGuid;
-                otherValue = Constants.StartTransactionSeparatorGuid;
-                otherSeparator = Marker.StartTransaction;
-            }
-            else
-            {
-                throw new InvalidProgramException("Wrong kind of separator in inner implementation");
-            }
-
-            var separator = new Guid(bytes);
-            if (separator != expectedValue)
-            {
-                if (separator == otherValue) // found a marker, but of the wrong type
-                {
-                    return ThrowIfStrict("Unexpected data in transaction log. Expected " + whichSeparator + " but found " + otherSeparator);
-                }
-                return ThrowIfStrict("Unexpected data in transaction log. Expected to get transaction separator but got unknown data. Tx #" + txCount);
-            }
-            return SeparatorState.Present;
-        }
-
-        private enum SeparatorState
-        {
-            Present, Missing
-        }
-
-        private void ReadMetaState()
-        {
-            var ok = _file.AtomicRead(Meta, binaryReader =>
-            {
-                try
-                {
-                    CurrentFileNumber = binaryReader.ReadInt32();
-                    CurrentFilePosition = binaryReader.ReadInt64();
-                }
-                catch (EndOfStreamException ex)
-                {
-                    PersistentQueue.Log($"Truncation {ex}");
-                }
-            });
-            if (!ok) PersistentQueue.Log("Could not access meta state");
-        }
-
-        /// <summary>
-        /// Asynchronously read meta state
-        /// </summary>
-        private async Task ReadMetaStateAsync(CancellationToken cancellationToken = default)
-        {
-            bool ok = await _file.AtomicReadAsync(Meta, async reader =>
-            {
-                try
-                {
-                    CurrentFileNumber = reader.ReadInt32();
-                    CurrentFilePosition = reader.ReadInt64();
-                    await Task.CompletedTask;
-                }
-                catch (EndOfStreamException ex)
-                {
-                    PersistentQueue.Log($"Truncation {ex}");
-                }
-            }, cancellationToken).ConfigureAwait(false);
-
-            if (!ok) PersistentQueue.Log("Could not access meta state");
-        }
-
-        private void TrimTransactionLogIfNeeded(long txLogSize)
-        {
-            if (txLogSize < SuggestedMaxTransactionLogSize) return; // it is not big enough to care
-
-            var optimalSize = GetOptimalTransactionLogSize();
-            if (txLogSize < (optimalSize * 2)) return;  // not enough disparity to bother trimming
-
-            FlushTrimmedTransactionLog();
-        }
-
-        private async Task TrimTransactionLogIfNeededAsync(long txLogSize, CancellationToken cancellationToken)
-        {
-            if (txLogSize < SuggestedMaxTransactionLogSize) return; // it is not big enough to care
-
-            var optimalSize = await GetOptimalTransactionLogSizeAsync(cancellationToken);
-            if (txLogSize < (optimalSize * 2)) return;  // not enough disparity to bother trimming
-
-            await FlushTrimmedTransactionLogAsync(cancellationToken);
-        }
-
-        private void ApplyTransactionOperations(IEnumerable<Operation> operations)
-        {
-            lock (_entries)
-            {
-                var filesToRemove = ApplyTransactionOperationsInMemory(operations);
-                foreach (var fileNumber in filesToRemove)
-                {
-                    if (CurrentFileNumber == fileNumber)
-                        continue;
-
-                    _file.PrepareDelete(GetDataPath(fileNumber));
-                }
-            }
-            _file.Finalise();
-        }
-
-        /// <summary>
-        /// Apply transaction operations asynchronously
-        /// <para>Locks <see cref="_entriesLockAsync"/></para>
-        /// </summary>
-        private async Task ApplyTransactionOperationsAsync(IEnumerable<Operation> operations, CancellationToken cancellationToken = default)
-        {
-            using (await _entriesLockAsync.LockAsync(cancellationToken).ConfigureAwait(false))
-            {
-                var filesToRemove = await ApplyTransactionOperationsInMemoryAsync(operations, cancellationToken, true, false);
-                foreach (var fileNumber in filesToRemove)
-                {
-                    cancellationToken.ThrowIfCancellationRequested();
-                    if (CurrentFileNumber == fileNumber)
-                        continue;
-
-                    await _file.PrepareDeleteAsync(GetDataPath(fileNumber), cancellationToken);
-                }
-            }
-
-            await _file.FinaliseAsync(cancellationToken).ConfigureAwait(false);
-        }
-
-        private static byte[] GenerateTransactionBuffer(ICollection<Operation> operations)
-        {
-            // TODO: implement array pool and buffer rental here.
-            using var ms = new MemoryStream();
-            ms.Write(Constants.StartTransactionSeparator, 0, Constants.StartTransactionSeparator.Length);
-
-            var count = BitConverter.GetBytes(operations.Count);
-            ms.Write(count, 0, count.Length);
-
-            foreach (var operation in operations)
-            {
-                WriteEntryToTransactionLog(ms, new Entry(operation), operation.Type);
-            }
-            ms.Write(Constants.EndTransactionSeparator, 0, Constants.EndTransactionSeparator.Length);
-
-            ms.Flush();
-            var transactionBuffer = ms.ToArray();
-            return transactionBuffer;
-        }
-
-        protected IFileStream CreateWriter()
-        {
-            var dataFilePath = GetDataPath(CurrentFileNumber);
-            return _file.OpenWriteStream(dataFilePath);
-        }
-
-        protected async Task<IFileStream> CreateWriterAsync(CancellationToken cancellationToken)
-        {
-            var dataFilePath = GetDataPath(CurrentFileNumber);
-            return await _file.OpenWriteStreamAsync(dataFilePath, cancellationToken);
-        }
-
-        private string GetDataPath(int index)
-        {
-            return _file.PathCombine(_path, "data." + index);
-        }
-
-        private long GetOptimalTransactionLogSize()
-        {
-            long size = 0;
-            size += 16 /*sizeof(guid)*/; //	initial tx separator
-            size += sizeof(int); // 	operation count
-
-            size +=
-                ( // entry size == 16
-                sizeof(int) + // 		operation separator
-                sizeof(int) + // 		file number
-                sizeof(int) + //		start
-                sizeof(int)   //		length
-                )
-                *
-                CurrentCountOfItemsInQueue;
-
-            return size;
-        }
-
-        private async Task<long> GetOptimalTransactionLogSizeAsync(CancellationToken cancellationToken)
-        {
-            long size = 0;
-            size += 16 /*sizeof(guid)*/; //	initial tx separator
-            size += sizeof(int); // 	operation count
-
-            size +=
-                ( // entry size == 16
-                sizeof(int) + // 		operation separator
-                sizeof(int) + // 		file number
-                sizeof(int) + //		start
-                sizeof(int)   //		length
-                )
-                *
-                await GetCurrentCountOfItemsInQueueAsync(cancellationToken);
-
-            return size;
-        }
-    }
+namespace ModernDiskQueue.Implementation
+{
+    using ModernDiskQueue.PublicInterfaces;
+    using System;
+    using System.Buffers;
+    using System.Collections.Generic;
+    using System.ComponentModel;
+    using System.IO;
+    using System.Linq;
+    using System.Runtime.CompilerServices;
+    using System.Threading;
+    using System.Threading.Tasks;
+
+    /// <summary>
+    /// A persistent queue implementation.
+    /// <para>For synchronous code: Use with 'using' statement to dispose resources properly.</para>
+    /// <para>For asynchronous code: Use with 'await using' statement to dispose resources properly.</para>
+    /// <para>WARNING: Mixing sync and async operations can cause deadlocks.</para>
+    /// </summary>
+    internal class PersistentQueueImpl : IPersistentQueueImpl
+    {
+        private readonly HashSet<Entry> _checkedOutEntries = [];
+
+        private readonly Dictionary<int, int> _countOfItemsPerFile = [];
+
+        private readonly LinkedList<Entry> _entries = new();
+
+        private readonly string _path;
+
+        private readonly object _transactionLogLock = new();
+        private readonly object _writerLock = new();
+        private readonly AsyncLock _transactionLogLockAsync = new();
+        private readonly AsyncLock _writerLockAsync = new();
+        private readonly AsyncLock _entriesLockAsync = new();
+        private readonly AsyncLock _checkedOutEntriesLockAsync = new();
+        /// <summary>
+        /// This is only used during async initialization and disposal.
+        /// </summary>
+        private readonly AsyncLock _configLockAsync = new();
+        private AsyncLocal<bool> _holdsWriterLock = new();
+        /// <summary>
+        /// This flag is set during the factory initialization and is used to determine if the queue is in async mode.
+        /// It will be used for runtime checks to ensure that async methods are not called in sync mode and vice versa.
+        /// Sync and Async operations use different locking strategies, and should not be mixed.
+        /// </summary>
+        private readonly bool _isAsyncMode = false;
+        private readonly bool _throwOnConflict;
+        private static readonly object _configLock = new();
+        private volatile bool _disposed;
+        private ILockFile? _fileLock;
+        private IFileDriver _file;
+
+        /// <summary>
+        /// Private constructor is only for use by the Async factory method.
+        /// </summary>
+        /// <param name="path">The path to the folder in which the queue will be created.</param>
+        /// <param name="maxFileSize">The maximum file size of the queue.</param>
+        /// <param name="throwOnConflict"></param>
+        /// <param name="isAsyncMode">Typically set to true. This parameter differentiates the constructor.</param>
+        private PersistentQueueImpl(string path, int maxFileSize, bool throwOnConflict, bool isAsyncMode)
+        {
+            _isAsyncMode = isAsyncMode;
+            _file = new StandardFileDriver();
+            MaxFileSize = maxFileSize;
+            _throwOnConflict = throwOnConflict;
+            try
+            {
+                _path = _file.GetFullPath(path);
+            }
+            catch (UnauthorizedAccessException)
+            {
+                throw new UnauthorizedAccessException("Directory \"" + path + "\" does not exist or is missing write permissions");
+            }
+        }
+
+        public PersistentQueueImpl(string path) : this(path, Constants._32Megabytes, true) { }
+
+        public PersistentQueueImpl(string path, int maxFileSize, bool throwOnConflict)
+        {
+            lock (_configLock)
+            {
+                _disposed = true;
+                _file = new StandardFileDriver();
+                TrimTransactionLogOnDispose = PersistentQueue.DefaultSettings.TrimTransactionLogOnDispose;
+                ParanoidFlushing = PersistentQueue.DefaultSettings.ParanoidFlushing;
+                AllowTruncatedEntries = PersistentQueue.DefaultSettings.AllowTruncatedEntries;
+                FileTimeoutMilliseconds = PersistentQueue.DefaultSettings.FileTimeoutMilliseconds;
+                SuggestedMaxTransactionLogSize = Constants._32Megabytes;
+                SuggestedReadBuffer = 1024 * 1024;
+                SuggestedWriteBuffer = 1024 * 1024;
+                _throwOnConflict = throwOnConflict;
+
+                MaxFileSize = maxFileSize;
+                try
+                {
+                    _path = _file.GetFullPath(path);
+                }
+                catch (UnauthorizedAccessException)
+                {
+                    throw new UnauthorizedAccessException("Directory \"" + path + "\" does not exist or is missing write permissions");
+                }
+
+                LockAndReadQueue();
+
+                _disposed = false;
+            }
+        }
+
+        public static async Task<PersistentQueueImpl> CreateAsync(string path, CancellationToken cancellationToken = default)
+        {
+            var queue = new PersistentQueueImpl(path, Constants._32Megabytes, true, true);
+            await queue.InitializeAsync(cancellationToken);
+            queue._disposed = false;
+            return queue;
+        }
+
+        public static async Task<PersistentQueueImpl> CreateAsync(string path, int maxFileSize, bool throwOnConflict = true, CancellationToken cancellationToken = default)
+        {
+            var queue = new PersistentQueueImpl(path, maxFileSize, throwOnConflict, true);
+            await queue.InitializeAsync(cancellationToken);
+            queue._disposed = false;
+            return queue;
+        }
+
+        private async Task InitializeAsync(CancellationToken cancellationToken)
+        {
+            using (await _configLockAsync.LockAsync(cancellationToken).ConfigureAwait(false))
+            {
+                _disposed = true;
+                TrimTransactionLogOnDispose = PersistentQueue.DefaultSettings.TrimTransactionLogOnDispose;
+                ParanoidFlushing = PersistentQueue.DefaultSettings.ParanoidFlushing;
+                AllowTruncatedEntries = PersistentQueue.DefaultSettings.AllowTruncatedEntries;
+                FileTimeoutMilliseconds = PersistentQueue.DefaultSettings.FileTimeoutMilliseconds;
+                SuggestedMaxTransactionLogSize = Constants._32Megabytes;
+                SuggestedReadBuffer = 1024 * 1024;
+                SuggestedWriteBuffer = 1024 * 1024;
+
+                await LockAndReadQueueAsync(cancellationToken);
+
+                _disposed = false;
+            }
+        }
+#if DEBUG
+        ~PersistentQueueImpl()
+        {
+            // The finalizer should not be relied upon for cleanup, instead the object should be explicitly disposed
+            // by the user invoking Dispose() or DisposeAsync(), either manually or through using or await using statements.
+            if (!_disposed)
+            {
+                System.Diagnostics.Debug.Fail("PersistentQueueImpl was not properly disposed!");
+            }
+        }
+#else
+        ~PersistentQueueImpl()
+        {
+            if (_disposed) return;
+            Dispose();
+        }
+#endif
+
+        public int SuggestedReadBuffer { get; set; }
+
+        public int SuggestedWriteBuffer { get; set; }
+
+        public long SuggestedMaxTransactionLogSize { get; set; }
+
+        /// <summary>
+        /// <para>Setting this to false may cause unexpected data loss in some failure conditions.</para>
+        /// <para>Defaults to true.</para>
+        /// <para>If true, each transaction commit will flush the transaction log.</para>
+        /// <para>This is slow, but ensures the log is correct per transaction in the event of a hard termination (i.e. power failure)</para>
+        /// </summary>
+        public bool ParanoidFlushing { get; set; }
+
+        public bool AllowTruncatedEntries { get; set; }
+
+        public int FileTimeoutMilliseconds { get; set; }
+
+        public void SetFileDriver(IFileDriver newFileDriver)
+        {
+            _file = newFileDriver;
+        }
+
+        public bool TrimTransactionLogOnDispose { get; set; }
+
+        public int MaxFileSize { get; set; }
+
+        public int EstimatedCountOfItemsInQueue
+        {
+            get
+            {
+                lock (_entries)
+                {
+                    return _entries.Count + _checkedOutEntries.Count;
+                }
+            }
+        }
+
+        public async Task<int> GetEstimatedCountOfItemsInQueueAsync(CancellationToken cancellationToken)
+        {
+            using (await _entriesLockAsync.LockAsync(cancellationToken).ConfigureAwait(false))
+            {
+                using (await _checkedOutEntriesLockAsync.LockAsync(cancellationToken).ConfigureAwait(false))
+                {
+                    return _entries.Count + _checkedOutEntries.Count;
+                }
+            }
+        }
+
+        public long CurrentFilePosition { get; private set; }
+
+        public int CurrentFileNumber { get; private set; }
+
+        public void Dispose()
+        {
+            lock (_configLock)
+            {
+                if (_disposed) return;
+                try
+                {
+                    _disposed = true;
+                    lock (_transactionLogLock)
+                    {
+                        if (TrimTransactionLogOnDispose) FlushTrimmedTransactionLog();
+                    }
+                    GC.SuppressFinalize(this);
+                }
+                finally
+                {
+                    UnlockQueue();
+                }
+            }
+        }
+
+        /// <summary>
+        /// Asynchronously disposes the queue implementation, ensuring proper cleanup of resources.
+        /// <para>Locks <see cref="_transactionLogLockAsync"/> and <see cref="_configLockAsync"/>.</para>
+        /// </summary>
+        public async ValueTask DisposeAsync()
+        {
+            using (await _configLockAsync.LockAsync().ConfigureAwait(false))
+            {
+                // First check if already disposed to avoid unnecessary work
+                if (_disposed)
+                {
+                    return;
+                }
+
+                try
+                {
+                    _disposed = true;
+                    // Use SemaphoreSlim for transaction log synchronization during async operation
+                    using (await _transactionLogLockAsync.LockAsync().ConfigureAwait(false))
+                    {
+                        // Determine if we need to flush the transaction log.
+                        if (TrimTransactionLogOnDispose)
+                        {
+                            await FlushTrimmedTransactionLogAsync();
+                        }
+                    }
+                    GC.SuppressFinalize(this);
+                }
+                finally
+                {
+                    if (_holdsWriterLock.Value)
+                    {
+                        await UnlockQueueAsync_UnderLock().ConfigureAwait(false);
+                    }
+                    else
+                    {
+                        // Perform async unlock outside any locks
+                        await UnlockQueueAsync().ConfigureAwait(false);
+                    }
+                }
+            }
+        }
+
+        public void AcquireWriter(IFileStream stream, Func<IFileStream, Task<long>> action, Action<IFileStream> onReplaceStream)
+        {
+            lock (_writerLock)
+            {
+                stream.SetPosition(CurrentFilePosition);
+                CurrentFilePosition = Synchronise.Run(() => action(stream));
+                if (CurrentFilePosition < MaxFileSize) return;
+
+                CurrentFileNumber++;
+                var writer = CreateWriter();
+                // we assume same size messages, or near size messages
+                // that gives us a good heuristic for creating the size of 
+                // the new file, so it wouldn't be fragmented
+                writer.SetLength(CurrentFilePosition);
+                CurrentFilePosition = 0;
+                onReplaceStream(writer);
+            }
+        }
+
+        /// <summary>
+        /// Asynchronously acquires a writer for the file stream.
+        /// </summary>
+        public async Task AcquireWriterAsync(IFileStream stream, Func<IFileStream, Task<long>> action,
+            Action<IFileStream> onReplaceStream, CancellationToken cancellationToken = default)
+        {
+            // We use a semaphore to allow async operations while maintaining the lock semantics
+            using (await _writerLockAsync.LockAsync(cancellationToken).ConfigureAwait(false))
+            {
+                _holdsWriterLock.Value = true;
+                stream.SetPosition(CurrentFilePosition); // Set position at current file position
+                CurrentFilePosition = await action(stream).ConfigureAwait(false); // Execute the action and await the result
+                // Check if we need to create a new file
+                if (CurrentFilePosition < MaxFileSize)
+                {
+                    return;
+                }
+
+                CurrentFileNumber++; // Roll over to a new file
+                IFileStream writer = await _file.OpenWriteStreamAsync(GetDataPath(CurrentFileNumber), cancellationToken).ConfigureAwait(false);
+
+                // Set the length of the new file
+                writer.SetLength(CurrentFilePosition);
+                CurrentFilePosition = 0;
+                onReplaceStream(writer);
+            }
+        }
+
+        public void CommitTransaction(ICollection<Operation> operations)
+        {
+            if (operations.Count == 0)
+                return;
+
+            byte[] transactionBuffer = GenerateTransactionBuffer(operations);
+
+            lock (_transactionLogLock)
+            {
+                long txLogSize;
+                using (var stream = WaitForTransactionLog(transactionBuffer))
+                {
+                    txLogSize = stream.Write(transactionBuffer);
+                    stream.Flush();
+                }
+
+                ApplyTransactionOperations(operations);
+                TrimTransactionLogIfNeeded(txLogSize);
+
+                _file.AtomicWrite(Meta, stream =>
+                {
+                    var bytes = BitConverter.GetBytes(CurrentFileNumber);
+                    stream.Write(bytes);
+                    bytes = BitConverter.GetBytes(CurrentFilePosition);
+                    stream.Write(bytes);
+                });
+
+                if (ParanoidFlushing) FlushTrimmedTransactionLog();
+            }
+        }
+
+        /// <summary>
+        /// <para>UNSAFE. Incorrect use will result in data loss.</para>
+        /// Asynchronously commit a sequence of operations to storage
+        /// </summary>
+        public async Task CommitTransactionAsync(ICollection<Operation> operations, CancellationToken cancellationToken = default)
+        {
+            cancellationToken.ThrowIfCancellationRequested();
+
+            if (operations.Count == 0)
+            {
+                return;
+            }
+
+            byte[] transactionBuffer = GenerateTransactionBuffer(operations);
+            long txLogSize;
+            // Use SemaphoreSlim instead of lock for async-compatible synchronization
+            using (await _transactionLogLockAsync.LockAsync(cancellationToken).ConfigureAwait(false))
+            {
+                await using (var stream = await WaitForTransactionLogAsync(transactionBuffer, cancellationToken).ConfigureAwait(false))
+                {
+                    txLogSize = await stream.WriteAsync(transactionBuffer.AsMemory(), cancellationToken).ConfigureAwait(false);
+                    await stream.FlushAsync(cancellationToken).ConfigureAwait(false);
+                }
+            }
+
+            // Apply operations and clean up files
+            await ApplyTransactionOperationsAsync(operations, cancellationToken).ConfigureAwait(false);
+            await TrimTransactionLogIfNeededAsync(txLogSize, cancellationToken);
+
+            // Write metadata asynchronously
+            await _file.AtomicWriteAsync(Meta, async writer =>
+            {
+                var bytes = BitConverter.GetBytes(CurrentFileNumber);
+                await writer.WriteAsync(bytes.AsMemory(), cancellationToken);
+                bytes = BitConverter.GetBytes(CurrentFilePosition);
+                await writer.WriteAsync(bytes.AsMemory(), cancellationToken);
+                await Task.CompletedTask; // Satisfy the async signature requirement
+            }, cancellationToken).ConfigureAwait(false);
+
+            // Handle paranoid flushing
+            if (ParanoidFlushing)
+            {
+                await FlushTrimmedTransactionLogAsync(cancellationToken).ConfigureAwait(false);
+            }
+        }
+
+        /// <summary>
+        /// <para>UNSAFE. Incorrect use will result in data loss.</para>
+        /// </summary>
+        public Entry? Dequeue()
+        {
+            if (_isAsyncMode) throw new Exception("Cannot use Dequeue for async queue. Use DequeueAsync instead.");
+            lock (_entries)
+            {
+                var first = _entries.First;
+                if (first == null) return null;
+                var entry = first.Value ?? throw new Exception("Entry queue was in an invalid state: null entry");
+                if (entry.Data == null)
+                {
+                    var ok = ReadAhead();
+                    if (!ok) return null;
+                }
+                _entries.RemoveFirst();
+                // we need to create a copy so we will not hold the data
+                // in memory as well as the position
+                lock (_checkedOutEntries)
+                {
+                    _checkedOutEntries.Add(new Entry(entry.FileNumber, entry.Start, entry.Length));
+                }
+                return entry;
+            }
+        }
+
+        /// <summary>
+        /// <para>UNSAFE. Incorrect use will result in data loss.</para>
+        /// Asynchronously dequeue data, returning storage entry
+        /// </summary>
+        public async Task<Entry?> DequeueAsync(CancellationToken cancellationToken = default)
+        {
+            cancellationToken.ThrowIfCancellationRequested();
+
+            Entry? entry;
+
+            // We need to be really careful about nested locks here.
+            using (await _entriesLockAsync.LockAsync(cancellationToken).ConfigureAwait(false))
+            {
+                var first = _entries.First;
+                if (first == null)
+                {
+                    return null;
+                }
+
+                entry = first.Value ?? throw new Exception("Entry queue was in an invalid state: null entry");
+
+                // If data is there, just complete the operation and get out.
+                if (entry.Data != null)
+                {
+                    _entries.RemoveFirst();
+
+                    // lock the checked out entries for addition of entry.
+                    using (await _checkedOutEntriesLockAsync.LockAsync(cancellationToken).ConfigureAwait(false))
+                    {
+                        _checkedOutEntries.Add(new Entry(entry.FileNumber, entry.Start, entry.Length));
+                        return entry;
+                    }
+                }
+
+                // Data needs loading, so load it with method that can work with existing lock.
+                bool waspagingSuccessful = await ReadAheadAsync_UnderLock(cancellationToken).ConfigureAwait(false);
+                if (waspagingSuccessful)
+                {
+                    _entries.RemoveFirst();
+                }
+                else
+                {
+                    return null;
+                }
+            }
+
+            using (await _checkedOutEntriesLockAsync.LockAsync(cancellationToken).ConfigureAwait(false))
+            {
+                _checkedOutEntries.Add(new Entry(entry.FileNumber, entry.Start, entry.Length));
+                return entry;
+            }
+        }
+
+        public IPersistentQueueSession OpenSession()
+        {
+            if (_isAsyncMode) throw new Exception("Cannot use OpenSession for async queue. Use OpenSessionAsync instead.");
+            return new PersistentQueueSession(this, CreateWriter(), SuggestedWriteBuffer, FileTimeoutMilliseconds);
+        }
+
+        /// <summary>
+        /// Asynchronously lock the queue for use, and give access to session methods.
+        /// The session <b>MUST</b> be disposed as soon as possible.
+        /// </summary>
+        public async Task<IPersistentQueueSession> OpenSessionAsync(CancellationToken cancellationToken = default)
+        {
+            cancellationToken.ThrowIfCancellationRequested();
+
+            var writer = await CreateWriterAsync(cancellationToken).ConfigureAwait(false);
+
+            return new PersistentQueueSession(this, writer, SuggestedWriteBuffer, FileTimeoutMilliseconds);
+        }
+
+        public void Reinstate(IEnumerable<Operation> reinstatedOperations)
+        {
+            lock (_entries)
+            {
+                ApplyTransactionOperations(
+                    from entry in reinstatedOperations.Reverse()
+                    where entry.Type == OperationType.Dequeue
+                    select new Operation(
+                        OperationType.Reinstate,
+                        entry.FileNumber,
+                        entry.Start,
+                        entry.Length
+                        )
+                    );
+            }
+        }
+
+        /// <summary>
+        /// <para>UNSAFE. Incorrect use will result in data loss.</para>
+        /// <para>Asynchronously undo Enqueue and Dequeue operations.</para>
+        /// <para>These MUST have been real operations taken.</para>
+        /// </summary>
+        public async Task ReinstateAsync(IEnumerable<Operation> reinstatedOperations, CancellationToken cancellationToken = default)
+        {
+            cancellationToken.ThrowIfCancellationRequested();
+
+            // Transform operations outside lock for better performance
+            var operations = (from entry in reinstatedOperations.Reverse()
+                              where entry.Type == OperationType.Dequeue
+                              select new Operation(
+                                    OperationType.Reinstate,
+                                    entry.FileNumber,
+                                    entry.Start,
+                                    entry.Length
+                                )).ToList(); // Materialize the query outside the lock
+
+            await ApplyTransactionOperationsAsync(operations, cancellationToken).ConfigureAwait(false);
+        }
+
+        public int[] ApplyTransactionOperationsInMemory(IEnumerable<Operation>? operations)
+        {
+            if (operations == null) return [];
+
+            foreach (var operation in operations)
+            {
+                switch (operation?.Type)
+                {
+                    case OperationType.Enqueue:
+                        var entryToAdd = new Entry(operation);
+                        lock (_entries) { _entries.AddLast(entryToAdd); }
+                        var itemCountAddition = _countOfItemsPerFile.GetValueOrDefault(entryToAdd.FileNumber);
+                        _countOfItemsPerFile[entryToAdd.FileNumber] = itemCountAddition + 1;
+                        break;
+
+                    case OperationType.Dequeue:
+                        var entryToRemove = new Entry(operation);
+                        lock (_checkedOutEntries) { _checkedOutEntries.Remove(entryToRemove); }
+                        var itemCountRemoval = _countOfItemsPerFile.GetValueOrDefault(entryToRemove.FileNumber);
+                        _countOfItemsPerFile[entryToRemove.FileNumber] = itemCountRemoval - 1;
+                        break;
+
+                    case OperationType.Reinstate:
+                        var entryToReinstate = new Entry(operation);
+                        lock (_entries) { _entries.AddFirst(entryToReinstate); }
+                        lock (_checkedOutEntries) { _checkedOutEntries.Remove(entryToReinstate); }
+                        break;
+                }
+            }
+
+            var filesToRemove = new HashSet<int>(
+                from pair in _countOfItemsPerFile
+                where pair.Value < 1
+                select pair.Key
+                );
+
+            foreach (var i in filesToRemove)
+            {
+                _countOfItemsPerFile.Remove(i);
+            }
+            return filesToRemove.ToArray();
+        }
+
+        /// <summary>
+        /// Asynchronously applies a sequence of queue operations to the in-memory state.
+        /// <para>This method processes enqueue, dequeue, and reinstate operations, updating the internal
+        /// collections (<see cref="_entries"/> and <see cref="_checkedOutEntries"/>), and tracking file usage.</para>
+        /// <para>The method also identifies files that are no longer needed (have no entries) and returns them for cleanup.</para>
+        /// </summary>
+        /// <param name="operations">Collection of operations to apply (enqueue, dequeue, reinstate)</param>
+        /// <param name="cancellationToken"><see cref="CancellationToken"/></param>
+        /// <param name="holdsEntriesLock">True if the caller already has a lock on <see cref="_entriesLockAsync"/></param>
+        /// <param name="holdsCheckedOutEntriesLock">True if the caller alread has a lock on <see cref="_checkedOutEntriesLockAsync"/></param>
+        /// <returns>Array of file numbers that can be safely deleted (contain no entries)</returns>
+        public async Task<int[]> ApplyTransactionOperationsInMemoryAsync(IEnumerable<Operation>? operations, CancellationToken cancellationToken, bool holdsEntriesLock = false, bool holdsCheckedOutEntriesLock = false)
+        {
+            if (operations == null) return [];
+
+            foreach (var operation in operations)
+            {
+                cancellationToken.ThrowIfCancellationRequested();
+                switch (operation?.Type)
+                {
+                    case OperationType.Enqueue:
+                        var entryToAdd = new Entry(operation);
+                        if (holdsEntriesLock)
+                        {
+                            _entries.AddLast(entryToAdd);
+                        }
+                        else
+                        {
+                            using (await _entriesLockAsync.LockAsync(cancellationToken).ConfigureAwait(false))
+                            {
+                                _entries.AddLast(entryToAdd);
+                            }
+                        }
+                        var itemCountAddition = _countOfItemsPerFile.GetValueOrDefault(entryToAdd.FileNumber);
+                        _countOfItemsPerFile[entryToAdd.FileNumber] = itemCountAddition + 1;
+                        break;
+
+                    case OperationType.Dequeue:
+                        var entryToRemove = new Entry(operation);
+                        if (holdsCheckedOutEntriesLock)
+                        {
+                            _checkedOutEntries.Remove(entryToRemove);
+                        }
+                        else
+                        {
+                            using (await _checkedOutEntriesLockAsync.LockAsync(cancellationToken).ConfigureAwait(false))
+                            {
+                                _checkedOutEntries.Remove(entryToRemove);
+                            }
+                        }
+                        var itemCountRemoval = _countOfItemsPerFile.GetValueOrDefault(entryToRemove.FileNumber);
+                        _countOfItemsPerFile[entryToRemove.FileNumber] = itemCountRemoval - 1;
+                        break;
+                    case OperationType.Reinstate:
+                        var entryToReinstate = new Entry(operation);
+                        if (holdsEntriesLock)
+                        {
+                            _entries.AddFirst(entryToReinstate);
+                        }
+                        else
+                        {
+                            using (await _entriesLockAsync.LockAsync(cancellationToken).ConfigureAwait(false))
+                            {
+                                _entries.AddFirst(entryToReinstate);
+                            }
+                        }
+                        if (holdsCheckedOutEntriesLock)
+                        {
+                            _checkedOutEntries.Remove(entryToReinstate);
+                        }
+                        else
+                        {
+                            using (await _checkedOutEntriesLockAsync.LockAsync(cancellationToken).ConfigureAwait(false))
+                            {
+                                _checkedOutEntries.Remove(entryToReinstate);
+                            }
+                        }
+                        break;
+                }
+            }
+
+            var filesToRemove = new HashSet<int>(
+                from pair in _countOfItemsPerFile
+                where pair.Value < 1
+                select pair.Key
+                );
+
+            foreach (var i in filesToRemove)
+            {
+                _countOfItemsPerFile.Remove(i);
+            }
+            return filesToRemove.ToArray();
+        }
+
+        public void HardDelete(bool reset)
+        {
+            if (_isAsyncMode) throw new Exception("Cannot use HardDelete for async queue. Use HardDeleteAsync instead.");
+            lock (_writerLock)
+            {
+                UnlockQueue();
+                _file.DeleteRecursive(_path);
+                if (reset) LockAndReadQueue();
+                else Dispose();
+            }
+        }
+
+        /// <summary>
+        /// WARNING:
+        /// Asynchronously attempt to delete the queue, all its data, and all support files.
+        /// </summary>
+        public async Task HardDeleteAsync(bool reset, CancellationToken cancellationToken = default)
+        {
+            cancellationToken.ThrowIfCancellationRequested();
+            if (_holdsWriterLock.Value)
+            {
+                await HardDeleteAsync_UnderLock(reset, cancellationToken).ConfigureAwait(false);
+            }
+            else
+            {
+                // Use a semaphore for async-compatible locking
+                using (await _writerLockAsync.LockAsync(cancellationToken).ConfigureAwait(false))
+                {
+                    _holdsWriterLock.Value = true;
+                    await HardDeleteAsync_UnderLock(reset, cancellationToken).ConfigureAwait(false);
+                }
+            }
+        }
+
+        /// <summary>
+        /// WARNING:
+        /// Asynchronously attempt to delete the queue, all its data, and all support files.
+        /// <para>WARNING: Assumes the caller has already locked <see cref="_writerLockAsync"/>.</para>
+        /// </summary>
+        private async Task HardDeleteAsync_UnderLock(bool reset, CancellationToken cancellationToken = default)
+        {
+            // We can call the UnderLock 
+            await UnlockQueueAsync_UnderLock(cancellationToken).ConfigureAwait(false);
+
+            // If IFileDriver gets an async version of DeleteRecursive in the future, use it here
+            _file.DeleteRecursive(_path);
+
+            if (reset)
+            {
+                await LockAndReadQueueAsync(cancellationToken).ConfigureAwait(false);
+            }
+            else
+            {
+                await DisposeAsync().ConfigureAwait(false);
+            }
+        }
+
+        private IFileStream WaitForTransactionLog(byte[] transactionBuffer)
+        {
+            for (int i = 0; i < 10; i++)
+            {
+                try
+                {
+                    return _file.OpenTransactionLog(TransactionLog, transactionBuffer.Length);
+                }
+                catch (Exception ex)
+                {
+                    PersistentQueue.Log(ex.ToString() ?? "");
+                    Thread.Sleep(250);
+                }
+            }
+            throw new TimeoutException("Could not acquire transaction log lock");
+        }
+
+        /// <summary>
+        /// Wait for transaction log asynchronously
+        /// </summary>
+        private async Task<IFileStream> WaitForTransactionLogAsync(byte[] transactionBuffer, CancellationToken cancellationToken = default)
+        {
+            const int maxRetries = 10;
+            int retryCount = 0;
+            TimeSpan delay = TimeSpan.FromMilliseconds(50); // implemented an exponential backoff, starting with small delay.
+
+            while (true)
+            {
+                cancellationToken.ThrowIfCancellationRequested();
+
+                try
+                {
+                    return await _file.OpenTransactionLogAsync(
+                        TransactionLog,
+                        transactionBuffer.Length,
+                        cancellationToken).ConfigureAwait(false);
+                }
+                catch (Exception ex)
+                {
+                    PersistentQueue.Log(ex.ToString() ?? "");
+
+                    if (++retryCount >= maxRetries)
+                        throw new TimeoutException("Could not acquire transaction log lock");
+
+                    await Task.Delay(delay, cancellationToken).ConfigureAwait(false);
+                    delay = TimeSpan.FromMilliseconds(Math.Min(delay.TotalMilliseconds * 2, 1000)); // cap delay to 1 second
+                }
+            }
+        }
+
+        private int CurrentCountOfItemsInQueue
+        {
+            get
+            {
+                lock (_entries)
+                {
+                    return _entries.Count + _checkedOutEntries.Count;
+                }
+            }
+        }
+
+        private async Task<int> GetCurrentCountOfItemsInQueueAsync(CancellationToken cancellationToken)
+        {
+            using (await _entriesLockAsync.LockAsync(cancellationToken).ConfigureAwait(false))
+            {
+                using (await _checkedOutEntriesLockAsync.LockAsync(cancellationToken).ConfigureAwait(false))
+                {
+                    return _entries.Count + _checkedOutEntries.Count;
+                }
+            }
+        }
+
+        private void LockAndReadQueue()
+        {
+            try
+            {
+                if (!_file.DirectoryExists(_path))
+                    CreateDirectory(_path);
+
+                var result = LockQueue();
+                if (result.IsFailure)
+                {
+#pragma warning disable IDE0079 // Suppress warning about suppressing warnings
+#pragma warning disable CA1816 // Use concrete types when possible for improved performance
+                    GC.SuppressFinalize(this); //avoid finalizing invalid instance
+#pragma warning restore CA1816, IDE0079
+                    throw new InvalidOperationException("Another instance of the queue is already in action, or directory does not exist", result.Error ?? new Exception());
+                }
+            }
+            catch (UnauthorizedAccessException)
+            {
+                throw new UnauthorizedAccessException("Directory \"" + _path + "\" does not exist or is missing write permissions");
+            }
+
+            CurrentFileNumber = 0;
+            CurrentFilePosition = 0;
+            if (_file.FileExists(Meta) || _file.FileExists(TransactionLog))
+            {
+                ReadExistingQueue();
+            }
+        }
+
+        /// <summary>
+        /// Lock and read queue asynchronously
+        /// </summary>
+        private async Task LockAndReadQueueAsync(CancellationToken cancellationToken = default, bool holdsWriterLock = false)
+        {
+            Maybe<bool> isFilePathLocked;
+            try
+            {
+                bool directoryExists = await _file.DirectoryExistsAsync(_path, cancellationToken)
+                    .ConfigureAwait(false);
+
+                if (!directoryExists)
+                {
+                    await _file.CreateDirectoryAsync(_path, cancellationToken)
+                        .ConfigureAwait(false);
+                }
+
+                if (_holdsWriterLock.Value)
+                {
+                    isFilePathLocked = await LockQueueAsync_UnderLock(cancellationToken).ConfigureAwait(false);
+                }
+                else
+                {
+                    isFilePathLocked = await LockQueueAsync(cancellationToken).ConfigureAwait(false);
+                }
+                if (isFilePathLocked.IsFailure)
+                {
+#pragma warning disable IDE0079 // Suppress warning about suppressing warnings
+#pragma warning disable CA1816 // Use concrete types when possible for improved performance
+                    GC.SuppressFinalize(this); // avoid finalizing invalid instance
+#pragma warning restore CA1859, IDE0079
+                    throw new InvalidOperationException(
+                        "Another instance of the queue is already in action, or directory does not exist",
+                        isFilePathLocked.Error ?? new Exception());
+                }
+
+                CurrentFileNumber = 0;
+                CurrentFilePosition = 0;
+
+                bool metaExists, transactionLogExists;
+
+                metaExists = await _file.FileExistsAsync(Meta, cancellationToken)
+                    .ConfigureAwait(false);
+                transactionLogExists = await _file.FileExistsAsync(TransactionLog, cancellationToken)
+                    .ConfigureAwait(false);
+
+                if (metaExists || transactionLogExists)
+                {
+                    await ReadExistingQueueAsync(cancellationToken).ConfigureAwait(false);
+                }
+            }
+            catch (UnauthorizedAccessException)
+            {
+                throw new UnauthorizedAccessException(
+                    $"Directory \"{_path}\" does not exist or is missing write permissions");
+            }
+        }
+
+        private void ReadExistingQueue()
+        {
+            try
+            {
+                ReadMetaState();
+                ReadTransactionLog();
+            }
+            catch (Exception)
+            {
+                GC.SuppressFinalize(this); //avoid finalizing invalid instance
+                UnlockQueue();
+                throw;
+            }
+        }
+
+        /// <summary>
+        /// Asynchronously read the existing queue
+        /// </summary>
+        private async Task ReadExistingQueueAsync(CancellationToken cancellationToken = default)
+        {
+            try
+            {
+                await ReadMetaStateAsync(cancellationToken).ConfigureAwait(false);
+                await ReadTransactionLogAsync(cancellationToken).ConfigureAwait(false);
+            }
+            catch (Exception)
+            {
+                GC.SuppressFinalize(this); //avoid finalizing invalid instance
+                await UnlockQueueAsync(cancellationToken).ConfigureAwait(false);
+                throw;
+            }
+        }
+
+        private void UnlockQueue()
+        {
+            lock (_writerLock)
+            {
+                if (string.IsNullOrWhiteSpace(_path)) return;
+                var target = _file.PathCombine(_path, "lock");
+                if (_fileLock != null)
+                {
+                    _file.ReleaseLock(_fileLock);
+                    _file.PrepareDelete(target);
+                }
+
+                _fileLock = null;
+            }
+            _file.Finalise();
+        }
+
+        /// <summary>
+        /// Asynchronously unlock and clear the queue's lock file.
+        /// <para>Locks <see cref="_writerLockAsync"/>.</para>
+        /// </summary>
+        private async Task UnlockQueueAsync(CancellationToken cancellationToken = default)
+        {
+            using (await _writerLockAsync.LockAsync(cancellationToken).ConfigureAwait(false))
+            {
+                await UnlockQueueAsync_UnderLock(cancellationToken).ConfigureAwait(false);
+            }
+        }
+
+        /// <summary>
+        /// Asynchronously unlock and clear the queue's lock file.
+        /// <para>WARNING: Assumes the caller has already locked <see cref="_writerLockAsync"/>.</para>
+        /// </summary>
+        private async Task UnlockQueueAsync_UnderLock(CancellationToken cancellationToken = default)
+        {
+            if (string.IsNullOrWhiteSpace(_path)) return;
+            var target = _file.PathCombine(_path, "lock");
+
+            if (_fileLock != null)
+            {
+                _file.ReleaseLock(_fileLock);
+
+                await _file.PrepareDeleteAsync(target, cancellationToken).ConfigureAwait(false);
+                await _file.FinaliseAsync(cancellationToken).ConfigureAwait(false);
+            }
+            _fileLock = null;
+        }
+
+        private Maybe<bool> LockQueue()
+        {
+            lock (_writerLock)
+            {
+                try
+                {
+                    var target = _file.PathCombine(_path, "lock");
+                    var result = _file.CreateLockFile(target);
+                    if (result.IsFailure) return result.Chain<bool>();
+                    _fileLock = result.Value!;
+                    return Maybe<bool>.Success(true);
+                }
+                catch (Exception ex)
+                {
+                    return Maybe<bool>.Fail(ex);
+                }
+            }
+        }
+
+        /// <summary>
+        /// Try to get a lock on a file path asynchronously
+        /// <para>Locks <see cref="_writerLockAsync"/>.</para>
+        /// </summary>
+        private async Task<Maybe<bool>> LockQueueAsync(CancellationToken cancellationToken = default)
+        {
+            if (_holdsWriterLock.Value)
+            {
+                return await LockQueueAsync_UnderLock(cancellationToken).ConfigureAwait(false);
+            }
+            else
+            {
+                using (await _writerLockAsync.LockAsync(cancellationToken).ConfigureAwait(false))
+                {
+                    _holdsWriterLock.Value = true;
+                    return await LockQueueAsync_UnderLock(cancellationToken).ConfigureAwait(false);
+                }
+            }
+        }
+
+        /// <summary>
+        /// Try to get a lock on a file path asynchronously
+        /// <para>WARNING: Caller must have a lock on <see cref="_writerLockAsync"/>.</para>
+        /// </summary>
+        private async Task<Maybe<bool>> LockQueueAsync_UnderLock(CancellationToken cancellationToken = default)
+        {
+            try
+            {
+                var target = _file.PathCombine(_path, "lock");
+
+                Maybe<ILockFile> result = await _file.CreateLockFileAsync(target, cancellationToken)
+                        .ConfigureAwait(false);
+
+                if (result.IsFailure)
+                    return result.Chain<bool>();
+
+                _fileLock = result.Value!;
+                return Maybe<bool>.Success(true);
+            }
+            catch (Exception ex)
+            {
+                return Maybe<bool>.Fail(ex);
+            }
+        }
+
+        private void CreateDirectory(string s)
+        {
+            _file.CreateDirectory(s);
+            SetPermissions.TryAllowReadWriteForAll(s);
+        }
+
+        private string TransactionLog => _file.PathCombine(_path, "transaction.log");
+
+        private string Meta => _file.PathCombine(_path, "meta.state");
+
+        /// <summary>
+        /// Assumes that entries has at least one entry. Should be called inside a lock.
+        /// </summary>
+        private bool ReadAhead()
+        {
+            long currentBufferSize = 0;
+
+            var firstEntry = _entries.First?.Value ?? throw new Exception("Invalid queue state: first entry is null");
+            Entry lastEntry = firstEntry;
+            foreach (var entry in _entries)
+            {
+                // we can't read ahead to another file or
+                // if we have unordered queue, or sparse items
+                if (entry != lastEntry &&
+                    (entry.FileNumber != lastEntry.FileNumber ||
+                    entry.Start != (lastEntry.Start + lastEntry.Length)))
+                {
+                    break;
+                }
+                if (currentBufferSize + entry.Length > SuggestedReadBuffer)
+                {
+                    break;
+                }
+                lastEntry = entry;
+                currentBufferSize += entry.Length;
+            }
+            if (lastEntry == firstEntry)
+            {
+                currentBufferSize = lastEntry.Length;
+            }
+
+            var buffer = ReadEntriesFromFile(firstEntry, currentBufferSize);
+            if (buffer.IsFailure)
+            {
+                if (AllowTruncatedEntries) return false;
+                throw buffer.Error!;
+            }
+
+            var index = 0;
+            foreach (var entry in _entries)
+            {
+                entry.Data = new byte[entry.Length];
+                Buffer.BlockCopy(buffer.Value!, index, entry.Data, 0, entry.Length);
+                index += entry.Length;
+                if (entry == lastEntry)
+                    break;
+            }
+            return true;
+        }
+
+        /// <summary>
+        /// Reads ahead to get entries from disk.
+        /// </summary>
+        /// <param name="cancellationToken"><see cref="CancellationToken"/>.</param>
+        /// <returns>True if data read from successfully.</returns>
+        private async Task<bool> ReadAheadAsync(CancellationToken cancellationToken)
+        {
+            using (await _entriesLockAsync.LockAsync(cancellationToken).ConfigureAwait(false))
+            {
+                return await ReadAheadAsync_UnderLock(cancellationToken).ConfigureAwait(false);
+            }
+        }
+
+        /// <summary>
+        /// Reads ahead to get entries from disk without acquiring locks. The caller MUST hold _entriesLockAsync.
+        /// </summary>
+        /// <param name="cancellationToken"><see cref="CancellationToken"/>.</param>
+        /// <returns>True if data has been read.</returns>
+        private async Task<bool> ReadAheadAsync_UnderLock(CancellationToken cancellationToken)
+        {
+            // IMPORTANT: Caller must hold _entriesLockAsync lock!
+            long currentBufferSize = 0;
+
+            var firstEntry = _entries.First?.Value ?? throw new Exception("Invalid queue state: first entry is null");
+            Entry lastEntry = firstEntry;
+            foreach (var entry in _entries)
+            {
+                cancellationToken.ThrowIfCancellationRequested();
+                // we can't read ahead to another file or
+                // if we have unordered queue, or sparse items
+                if (entry != lastEntry &&
+                    (entry.FileNumber != lastEntry.FileNumber ||
+                    entry.Start != (lastEntry.Start + lastEntry.Length)))
+                {
+                    break;
+                }
+                if (currentBufferSize + entry.Length > SuggestedReadBuffer)
+                {
+                    break;
+                }
+                lastEntry = entry;
+                currentBufferSize += entry.Length;
+            }
+            if (lastEntry == firstEntry)
+            {
+                currentBufferSize = lastEntry.Length;
+            }
+
+            var buffer = await ReadEntriesFromFileAsync(firstEntry, currentBufferSize, cancellationToken).ConfigureAwait(false);
+            if (buffer.IsFailure)
+            {
+                if (AllowTruncatedEntries) return false;
+                throw buffer.Error!;
+            }
+
+            var index = 0;
+            foreach (var entry in _entries)
+            {
+                cancellationToken.ThrowIfCancellationRequested();
+                entry.Data = new byte[entry.Length];
+                Buffer.BlockCopy(buffer.Value!, index, entry.Data, 0, entry.Length);
+                index += entry.Length;
+                if (entry == lastEntry)
+                    break;
+            }
+
+            return true;
+        }
+
+        private Maybe<byte[]> ReadEntriesFromFile(Entry firstEntry, long currentBufferSize)
+        {
+            try
+            {
+                var buffer = new byte[currentBufferSize];
+                if (firstEntry.Length < 1) return buffer.Success();
+                using var reader = _file.OpenReadStream(GetDataPath(firstEntry.FileNumber));
+                reader.MoveTo(firstEntry.Start);
+                var totalRead = 0;
+                var failCount = 0;
+                do
+                {
+                    var bytesRead = reader.Read(buffer, totalRead, buffer.Length - totalRead);
+                    if (bytesRead < 1)
+                    {
+                        if (failCount > 10)
+                        {
+                            return Maybe<byte[]>.Fail(new InvalidOperationException("End of file reached while trying to read queue item. Exceeded retry count."));
+                        }
+
+                        failCount++;
+                        Thread.Sleep(100);
+                    }
+                    else
+                    {
+                        failCount = 0;
+                    }
+
+                    totalRead += bytesRead;
+                } while (totalRead < buffer.Length);
+
+                return buffer.Success();
+            }
+            catch (Exception ex)
+            {
+                return Maybe<byte[]>.Fail(new InvalidOperationException("End of file reached while trying to read queue item", ex));
+            }
+        }
+
+        private async Task<Maybe<byte[]>> ReadEntriesFromFileAsync(Entry firstEntry, long currentBufferSize, CancellationToken cancellationToken)
+        {
+            byte[]? rentedBuffer = null;
+            try
+            {
+                rentedBuffer = ArrayPool<byte>.Shared.Rent((int)currentBufferSize);
+
+                if (firstEntry.Length < 1)
+                {
+                    return Array.Empty<byte>().Success();
+                }
+
+                await using var reader = await _file.OpenReadStreamAsync(GetDataPath(firstEntry.FileNumber), cancellationToken).ConfigureAwait(false);
+
+                reader.MoveTo(firstEntry.Start);
+
+                // Read the data with variable retry logic.
+                var totalRead = 0;
+                var failCount = 0;
+                const int MaxFailCount = 10;
+
+                do
+                {
+                    cancellationToken.ThrowIfCancellationRequested();
+
+                    int bytesRead = await reader.ReadAsync(rentedBuffer, totalRead, (int)currentBufferSize - totalRead, cancellationToken).ConfigureAwait(false);
+                    if (bytesRead < 1)
+                    {
+                        if (++failCount > MaxFailCount)
+                        {
+                            return Maybe<byte[]>.Fail(new InvalidOperationException("End of file reached while trying to read queue item. Exceeded retry count."));
+                        }
+
+                        // figure out the varying backoff for retry delay.
+                        int delayMs = Math.Min(100 * (1 << (failCount -1)), 1000) + new Random().Next(50);
+                        await Task.Delay(delayMs, cancellationToken).ConfigureAwait(false);
+                    }
+                    else
+                    {
+                        failCount = 0;
+                        totalRead += bytesRead;
+                    }
+
+                    totalRead += bytesRead;
+                } while (totalRead < currentBufferSize);
+
+                // Create a result array that won't be returned to the pool.
+                byte[] result = new byte[totalRead];
+                Buffer.BlockCopy(rentedBuffer, 0, result, 0, totalRead);
+
+                return result.Success();
+            }
+            catch (OperationCanceledException) when (cancellationToken.IsCancellationRequested)
+            {
+                throw;
+            }
+            catch (Exception ex)
+            {
+                return Maybe<byte[]>.Fail(new InvalidOperationException("End of file reached while trying to read queue item", ex));
+            }
+            finally
+            {
+                // It's a rental, return it!
+                if (rentedBuffer != null)
+                {
+                    ArrayPool<byte>.Shared.Return(rentedBuffer, clearArray: false);
+                }
+            }
+        }
+
+        private void ReadTransactionLog()
+        {
+            var requireTxLogTrimming = false;
+
+            var ok = _file.AtomicRead(TransactionLog, binaryReader =>
+            {
+                bool readingTransaction = false;
+                try
+                {
+                    int txCount = 0;
+                    while (true)
+                    {
+                        txCount++ ;
+						// this code ensures that we read the full transaction
+						// before we start to apply it. The last truncated transaction will be
+						// ignored automatically.
+						var state = AssertTransactionSeparator(binaryReader, txCount, Marker.StartTransaction, () => readingTransaction = true);
+                        if (state == SeparatorState.Missing)
+                        {
+                            if (readingTransaction) requireTxLogTrimming = true;
+                            return;
+                        }
+
+                        var opsCount = binaryReader.ReadInt32();
+                        var txOps = new List<Operation>(opsCount);
+                        for (var i = 0; i < opsCount; i++)
+                        {
+                            AssertOperationSeparator(binaryReader);
+                            var operation = new Operation(
+                                (OperationType)binaryReader.ReadByte(),
+                                binaryReader.ReadInt32(),
+                                binaryReader.ReadInt32(),
+                                binaryReader.ReadInt32()
+                            );
+                            txOps.Add(operation);
+							//if we have non enqueue entries, this means 
+							// that we have not closed properly, so we need
+							// to trim the log
+							if (operation.Type != OperationType.Enqueue)
+                                requireTxLogTrimming = true;
+                        }
+
+						// check that the end marker is in place
+						state = AssertTransactionSeparator(binaryReader, txCount, Marker.EndTransaction, () => { });
+                        if (state == SeparatorState.Missing)
+                        {
+                            if (readingTransaction) requireTxLogTrimming = true;
+                            return;
+                        }
+
+                        readingTransaction = false;
+                        ApplyTransactionOperations(txOps);
+                    }
+                }
+                catch (EndOfStreamException)
+                {
+                    if (readingTransaction) requireTxLogTrimming = true;
+                }
+            });
+            if (!ok || requireTxLogTrimming) FlushTrimmedTransactionLog();
+        }
+
+        /// <summary>
+        /// Asynchronously reads the transaction log and applies the operations found
+        /// </summary>
+        private async Task ReadTransactionLogAsync(CancellationToken cancellationToken = default)
+        {
+            var requireTxLogTrimming = false;
+
+            bool ok = await _file.AtomicReadAsync(TransactionLog, async (binaryReader) =>
+            {
+                bool readingTransaction = false;
+                try
+                {
+                    int txCount = 0;
+                    while (true)
+                    {
+                        cancellationToken.ThrowIfCancellationRequested();
+                        txCount++;
+
+                        // This code ensures that we read the full transaction
+                        // before we start to apply it. The last truncated transaction will be
+                        // ignored automatically.
+                        var state = AssertTransactionSeparator(binaryReader, txCount, Marker.StartTransaction, () => readingTransaction = true);
+                        if (state == SeparatorState.Missing)
+                        {
+                            if (readingTransaction) requireTxLogTrimming = true;
+                            return;
+                        }
+
+                        var opsCount = binaryReader.ReadInt32();
+                        var txOps = new List<Operation>(opsCount);
+                        for (var i = 0; i < opsCount; i++)
+                        {
+                            AssertOperationSeparator(binaryReader);
+                            var operation = new Operation(
+                            (OperationType)binaryReader.ReadByte(),
+                            binaryReader.ReadInt32(),
+                            binaryReader.ReadInt32(),
+                            binaryReader.ReadInt32()
+                        );
+                            txOps.Add(operation);
+
+                            // If we have non-enqueue entries, this means 
+                            // that we have not closed properly, so we need
+                            // to trim the log
+                            if (operation.Type != OperationType.Enqueue)
+                                requireTxLogTrimming = true;
+                        }
+
+                        // Check that the end marker is in place
+                        state = AssertTransactionSeparator(binaryReader, txCount, Marker.EndTransaction, () => { });
+                        if (state == SeparatorState.Missing)
+                        {
+                            if (readingTransaction) requireTxLogTrimming = true;
+                            return;
+                        }
+
+                        readingTransaction = false;
+
+                        // Apply operations asynchronously if possible
+                        await ApplyTransactionOperationsAsync(txOps, cancellationToken).ConfigureAwait(false);
+                    }
+                }
+                catch (EndOfStreamException)
+                {
+                    if (readingTransaction) requireTxLogTrimming = true;
+                }
+                // Task.CompletedTask is needed to satisfy the async delegate signature
+                await Task.CompletedTask;
+            }, cancellationToken).ConfigureAwait(false);
+
+            // If needed, flush the trimmed transaction log
+            if (!ok || requireTxLogTrimming)
+            {
+                await FlushTrimmedTransactionLogAsync(cancellationToken).ConfigureAwait(false);
+            }
+        }
+
+        private void FlushTrimmedTransactionLog()
+        {
+            byte[] transactionBuffer;
+            using (var ms = new MemoryStream())
+            {
+                ms.Write(Constants.StartTransactionSeparator, 0, Constants.StartTransactionSeparator.Length);
+
+                var count = BitConverter.GetBytes(EstimatedCountOfItemsInQueue);
+                ms.Write(count, 0, count.Length);
+
+                Entry[] checkedOut;
+                lock (_checkedOutEntries)
+                {
+                    checkedOut = _checkedOutEntries.ToArray();
+                }
+                foreach (var entry in checkedOut)
+                {
+                    WriteEntryToTransactionLog(ms, entry, OperationType.Enqueue);
+                }
+
+                Entry[] listedEntries;
+                lock (_entries)
+                {
+                    listedEntries = ToArray(_entries);
+                }
+
+                foreach (var entry in listedEntries)
+                {
+                    WriteEntryToTransactionLog(ms, entry, OperationType.Enqueue);
+                }
+                ms.Write(Constants.EndTransactionSeparator, 0, Constants.EndTransactionSeparator.Length);
+                ms.Flush();
+                transactionBuffer = ms.ToArray();
+            }
+            _file.AtomicWrite(TransactionLog, stream =>
+            {
+                stream.Truncate();
+                stream.Write(transactionBuffer);
+            });
+        }
+
+        /// <summary>
+        /// Asynchronously flush the trimmed transaction log.
+        /// <para>Locks <see cref="_entriesLockAsync"/> and <see cref="_checkedOutEntriesLockAsync"/>.</para>
+        /// </summary>
+        private async Task FlushTrimmedTransactionLogAsync(CancellationToken cancellationToken = default)
+        {
+            byte[] transactionBuffer;
+            await using (var ms = new MemoryStream())
+            {
+                ms.Write(Constants.StartTransactionSeparator, 0, Constants.StartTransactionSeparator.Length);
+
+                var count = BitConverter.GetBytes(await GetEstimatedCountOfItemsInQueueAsync(cancellationToken));
+                ms.Write(count, 0, count.Length);
+
+                // acquire locks in the same sequence used elsewhere in this class, specifically, deal with _entriesLockAsync then _checkedOutEntriesLockAsync.
+                // This helps avoids potential deadlock-like scenarios.
+                Entry[] listedEntries;
+                using (await _entriesLockAsync.LockAsync(cancellationToken).ConfigureAwait(false))
+                {
+                    listedEntries = ToArray(_entries);
+                }
+
+                foreach (var entry in listedEntries)
+                {
+                    cancellationToken.ThrowIfCancellationRequested();
+                    WriteEntryToTransactionLog(ms, entry, OperationType.Enqueue);
+                }
+
+                Entry[] checkedOut;
+                using (await _checkedOutEntriesLockAsync.LockAsync(cancellationToken).ConfigureAwait(false))
+                {
+                    checkedOut = _checkedOutEntries.ToArray();
+                }
+
+                foreach (var entry in checkedOut)
+                {
+                    cancellationToken.ThrowIfCancellationRequested();
+
+                    // Write the entry to the transaction log
+                    WriteEntryToTransactionLog(ms, entry, OperationType.Enqueue);
+                }
+
+                ms.Write(Constants.EndTransactionSeparator, 0, Constants.EndTransactionSeparator.Length);
+                ms.Flush();
+                transactionBuffer = ms.ToArray();
+            }
+
+            await _file.AtomicWriteAsync(TransactionLog, async writer =>
+            {
+                writer.Truncate();
+                await writer.WriteAsync(transactionBuffer.AsMemory(), cancellationToken);
+                await Task.CompletedTask;
+            }, cancellationToken).ConfigureAwait(false);
+        }
+
+        /// <summary>
+        /// This special purpose function is to work around potential issues with Mono
+        /// </summary>
+	    private static Entry[] ToArray(LinkedList<Entry>? list)
+        {
+            if (list == null) return [];
+            var outp = new List<Entry>(25);
+            var cur = list.First;
+            while (cur != null)
+            {
+                outp.Add(cur.Value);
+                cur = cur.Next;
+            }
+            return outp.ToArray();
+        }
+
+        private static void WriteEntryToTransactionLog(Stream ms, Entry entry, OperationType operationType)
+        {
+            ms.Write(Constants.OperationSeparatorBytes);
+            ms.WriteByte((byte)operationType);
+
+            Span<byte> buffer = stackalloc byte[12]; // for 3 int32 values
+            BitConverter.TryWriteBytes(buffer.Slice(0, 4), entry.FileNumber);
+            BitConverter.TryWriteBytes(buffer.Slice(4, 4), entry.Start);
+            BitConverter.TryWriteBytes(buffer.Slice(8, 4), entry.Length);
+
+            ms.Write(buffer);
+        }
+
+        private void AssertOperationSeparator(IBinaryReader reader)
+        {
+            var separator = reader.ReadInt32();
+            if (separator == Constants.OperationSeparator) return; // OK
+
+            ThrowIfStrict("Unexpected data in transaction log. Expected to get transaction separator but got unknown data");
+        }
+
+        /// <summary>
+        /// If 'throwOnConflict' was set in the constructor, throw an InvalidOperationException. This will stop program flow.
+        /// If not, return a value which should result in silent data truncation.
+        /// </summary>
+	    private SeparatorState ThrowIfStrict(string msg)
+        {
+            if (_throwOnConflict)
+            {
+                throw new UnrecoverableException(msg);
+            }
+
+            return SeparatorState.Missing;   // silently truncate transactions
+        }
+
+        private SeparatorState AssertTransactionSeparator(IBinaryReader binaryReader, int txCount, Marker whichSeparator, Action hasData)
+        {
+            var bytes = binaryReader.ReadBytes(16);
+            if (bytes.Length == 0) return SeparatorState.Missing;
+
+            hasData();
+            if (bytes.Length != 16)
+            {
+                // looks like we have a truncated transaction in this case, we will 
+                // say that we run into end of stream and let the log trimming to deal with this
+                if (binaryReader.GetLength() == binaryReader.GetPosition())
+                {
+                    return SeparatorState.Missing;
+                }
+                ThrowIfStrict("Unexpected data in transaction log. Expected to get transaction separator but got truncated data. Tx #" + txCount);
+            }
+
+            Guid expectedValue, otherValue;
+            Marker otherSeparator;
+            if (whichSeparator == Marker.StartTransaction)
+            {
+                expectedValue = Constants.StartTransactionSeparatorGuid;
+                otherValue = Constants.EndTransactionSeparatorGuid;
+                otherSeparator = Marker.EndTransaction;
+            }
+            else if (whichSeparator == Marker.EndTransaction)
+            {
+                expectedValue = Constants.EndTransactionSeparatorGuid;
+                otherValue = Constants.StartTransactionSeparatorGuid;
+                otherSeparator = Marker.StartTransaction;
+            }
+            else
+            {
+                throw new InvalidProgramException("Wrong kind of separator in inner implementation");
+            }
+
+            var separator = new Guid(bytes);
+            if (separator != expectedValue)
+            {
+                if (separator == otherValue) // found a marker, but of the wrong type
+                {
+                    return ThrowIfStrict("Unexpected data in transaction log. Expected " + whichSeparator + " but found " + otherSeparator);
+                }
+                return ThrowIfStrict("Unexpected data in transaction log. Expected to get transaction separator but got unknown data. Tx #" + txCount);
+            }
+            return SeparatorState.Present;
+        }
+
+        private enum SeparatorState
+        {
+            Present, Missing
+        }
+
+        private void ReadMetaState()
+        {
+            var ok = _file.AtomicRead(Meta, binaryReader =>
+            {
+                try
+                {
+                    CurrentFileNumber = binaryReader.ReadInt32();
+                    CurrentFilePosition = binaryReader.ReadInt64();
+                }
+                catch (EndOfStreamException ex)
+                {
+                    PersistentQueue.Log($"Truncation {ex}");
+                }
+            });
+            if (!ok) PersistentQueue.Log("Could not access meta state");
+        }
+
+        /// <summary>
+        /// Asynchronously read meta state
+        /// </summary>
+        private async Task ReadMetaStateAsync(CancellationToken cancellationToken = default)
+        {
+            bool ok = await _file.AtomicReadAsync(Meta, async reader =>
+            {
+                try
+                {
+                    CurrentFileNumber = reader.ReadInt32();
+                    CurrentFilePosition = reader.ReadInt64();
+                    await Task.CompletedTask;
+                }
+                catch (EndOfStreamException ex)
+                {
+                    PersistentQueue.Log($"Truncation {ex}");
+                }
+            }, cancellationToken).ConfigureAwait(false);
+
+            if (!ok) PersistentQueue.Log("Could not access meta state");
+        }
+
+        private void TrimTransactionLogIfNeeded(long txLogSize)
+        {
+            if (txLogSize < SuggestedMaxTransactionLogSize) return; // it is not big enough to care
+
+            var optimalSize = GetOptimalTransactionLogSize();
+            if (txLogSize < (optimalSize * 2)) return;  // not enough disparity to bother trimming
+
+            FlushTrimmedTransactionLog();
+        }
+
+        private async Task TrimTransactionLogIfNeededAsync(long txLogSize, CancellationToken cancellationToken)
+        {
+            if (txLogSize < SuggestedMaxTransactionLogSize) return; // it is not big enough to care
+
+            var optimalSize = await GetOptimalTransactionLogSizeAsync(cancellationToken);
+            if (txLogSize < (optimalSize * 2)) return;  // not enough disparity to bother trimming
+
+            await FlushTrimmedTransactionLogAsync(cancellationToken);
+        }
+
+        private void ApplyTransactionOperations(IEnumerable<Operation> operations)
+        {
+            lock (_entries)
+            {
+                var filesToRemove = ApplyTransactionOperationsInMemory(operations);
+                foreach (var fileNumber in filesToRemove)
+                {
+                    if (CurrentFileNumber == fileNumber)
+                        continue;
+
+                    _file.PrepareDelete(GetDataPath(fileNumber));
+                }
+            }
+            _file.Finalise();
+        }
+
+        /// <summary>
+        /// Apply transaction operations asynchronously
+        /// <para>Locks <see cref="_entriesLockAsync"/></para>
+        /// </summary>
+        private async Task ApplyTransactionOperationsAsync(IEnumerable<Operation> operations, CancellationToken cancellationToken = default)
+        {
+            using (await _entriesLockAsync.LockAsync(cancellationToken).ConfigureAwait(false))
+            {
+                var filesToRemove = await ApplyTransactionOperationsInMemoryAsync(operations, cancellationToken, true, false);
+                foreach (var fileNumber in filesToRemove)
+                {
+                    cancellationToken.ThrowIfCancellationRequested();
+                    if (CurrentFileNumber == fileNumber)
+                        continue;
+
+                    await _file.PrepareDeleteAsync(GetDataPath(fileNumber), cancellationToken);
+                }
+            }
+
+            await _file.FinaliseAsync(cancellationToken).ConfigureAwait(false);
+        }
+
+        private static byte[] GenerateTransactionBuffer(ICollection<Operation> operations)
+        {
+            // TODO: implement array pool and buffer rental here.
+            using var ms = new MemoryStream();
+            ms.Write(Constants.StartTransactionSeparator, 0, Constants.StartTransactionSeparator.Length);
+
+            var count = BitConverter.GetBytes(operations.Count);
+            ms.Write(count, 0, count.Length);
+
+            foreach (var operation in operations)
+            {
+                WriteEntryToTransactionLog(ms, new Entry(operation), operation.Type);
+            }
+            ms.Write(Constants.EndTransactionSeparator, 0, Constants.EndTransactionSeparator.Length);
+
+            ms.Flush();
+            var transactionBuffer = ms.ToArray();
+            return transactionBuffer;
+        }
+
+        protected IFileStream CreateWriter()
+        {
+            var dataFilePath = GetDataPath(CurrentFileNumber);
+            return _file.OpenWriteStream(dataFilePath);
+        }
+
+        protected async Task<IFileStream> CreateWriterAsync(CancellationToken cancellationToken)
+        {
+            var dataFilePath = GetDataPath(CurrentFileNumber);
+            return await _file.OpenWriteStreamAsync(dataFilePath, cancellationToken);
+        }
+
+        private string GetDataPath(int index)
+        {
+            return _file.PathCombine(_path, "data." + index);
+        }
+
+        private long GetOptimalTransactionLogSize()
+        {
+            long size = 0;
+            size += 16 /*sizeof(guid)*/; //	initial tx separator
+            size += sizeof(int); // 	operation count
+
+            size +=
+                ( // entry size == 16
+                sizeof(int) + // 		operation separator
+                sizeof(int) + // 		file number
+                sizeof(int) + //		start
+                sizeof(int)   //		length
+                )
+                *
+                CurrentCountOfItemsInQueue;
+
+            return size;
+        }
+
+        private async Task<long> GetOptimalTransactionLogSizeAsync(CancellationToken cancellationToken)
+        {
+            long size = 0;
+            size += 16 /*sizeof(guid)*/; //	initial tx separator
+            size += sizeof(int); // 	operation count
+
+            size +=
+                ( // entry size == 16
+                sizeof(int) + // 		operation separator
+                sizeof(int) + // 		file number
+                sizeof(int) + //		start
+                sizeof(int)   //		length
+                )
+                *
+                await GetCurrentCountOfItemsInQueueAsync(cancellationToken);
+
+            return size;
+        }
+    }
 }